--- conflicted
+++ resolved
@@ -87,16 +87,12 @@
 
   public static void initAndStartWorkers(ProcedureExecutor<?> procExecutor, int numThreads,
       boolean abortOnCorruption, boolean startWorkers) throws IOException {
-<<<<<<< HEAD
-    procExecutor.init(numThreads, abortOnCorruption);
-=======
     initAndStartWorkers(procExecutor, numThreads, 1, abortOnCorruption, startWorkers);
   }
 
   public static void initAndStartWorkers(ProcedureExecutor<?> procExecutor, int numThreads,
       int numUrgentThreads, boolean abortOnCorruption, boolean startWorkers) throws IOException {
     procExecutor.init(numThreads, numUrgentThreads, abortOnCorruption);
->>>>>>> d19e6dff
     if (startWorkers) {
       procExecutor.startWorkers();
     }
@@ -140,11 +136,7 @@
     // re-start
     LOG.info("RESTART - Start");
     procStore.start(storeThreads);
-<<<<<<< HEAD
-    initAndStartWorkers(procExecutor, execThreads, failOnCorrupted, startWorkers);
-=======
     initAndStartWorkers(procExecutor, execThreads, urgentThreads, failOnCorrupted, startWorkers);
->>>>>>> d19e6dff
     if (startAction != null) {
       startAction.call();
     }
