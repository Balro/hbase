--- conflicted
+++ resolved
@@ -65,22 +65,6 @@
   }
 
   @Override
-<<<<<<< HEAD
-  public boolean isLockOwner(long procId) {
-    return getExclusiveLockProcIdOwner() == procId;
-  }
-
-  @Override
-  public boolean hasParentLock(Procedure<?> proc) {
-    // TODO: need to check all the ancestors. need to passed in the procedures
-    // to find the ancestors.
-    return proc.hasParent() &&
-      (isLockOwner(proc.getParentProcId()) || isLockOwner(proc.getRootProcId()));
-  }
-
-  @Override
-=======
->>>>>>> d19e6dff
   public boolean hasLockAccess(Procedure<?> proc) {
     if (exclusiveLockOwnerProcedure == null) {
       return false;
