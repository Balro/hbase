--- conflicted
+++ resolved
@@ -19,44 +19,11 @@
      * limitations under the License.
      */
     -->
-<<<<<<< HEAD
-    <modelVersion>4.0.0</modelVersion>
-    <parent>
-        <artifactId>hbase</artifactId>
-        <groupId>org.apache.hbase</groupId>
-        <version>2.0.0-cdh6.x-SNAPSHOT</version>
-        <relativePath>..</relativePath>
-    </parent>
-
-    <artifactId>hbase-endpoint</artifactId>
-    <name>Apache HBase - Coprocessor Endpoint</name>
-    <description>HBase Coprocessor Endpoint implementations</description>
-<!--REMOVE-->
-
-    <properties>
-      <maven.javadoc.skip>true</maven.javadoc.skip>
-    </properties>
-
-    <build>
-      <plugins>
-        <plugin>
-          <groupId>org.apache.maven.plugins</groupId>
-          <artifactId>maven-site-plugin</artifactId>
-          <configuration>
-            <skip>true</skip>
-          </configuration>
-        </plugin>
-        <!-- Make a jar and put the sources in the jar -->
-        <plugin>
-          <groupId>org.apache.maven.plugins</groupId>
-          <artifactId>maven-source-plugin</artifactId>
-        </plugin>
-=======
   <modelVersion>4.0.0</modelVersion>
   <parent>
     <artifactId>hbase</artifactId>
     <groupId>org.apache.hbase</groupId>
-    <version>2.0.0-alpha-2-SNAPSHOT</version>
+    <version>2.0.0-cdh6.x-SNAPSHOT</version>
     <relativePath>..</relativePath>
   </parent>
   <artifactId>hbase-endpoint</artifactId>
@@ -80,7 +47,6 @@
         <groupId>org.apache.maven.plugins</groupId>
         <artifactId>maven-source-plugin</artifactId>
       </plugin>
->>>>>>> 6440509d
       <plugin>
         <!--Make it so assembly:single does nothing in here-->
         <artifactId>maven-assembly-plugin</artifactId>
@@ -226,17 +192,7 @@
     <!-- profile for building against Hadoop 2.x.  This is the default.  -->
     <profile>
       <id>hadoop-2.0</id>
-<<<<<<< HEAD
       <!-- this profile not supported in cdh6.x -->
-=======
-      <activation>
-        <property>
-          <!--Below formatting for dev-support/generate-hadoopX-poms.sh-->
-          <!--h2-->
-          <name>!hadoop.profile</name>
-        </property>
-      </activation>
->>>>>>> 6440509d
       <dependencies>
         <dependency>
           <groupId>org.apache.hadoop</groupId>
