<?xml version="1.0"?>
<project xmlns="http://maven.apache.org/POM/4.0.0" xmlns:xsi="http://www.w3.org/2001/XMLSchema-instance" xsi:schemaLocation="http://maven.apache.org/POM/4.0.0 http://maven.apache.org/xsd/maven-4.0.0.xsd">
  <!--
/**
 * Licensed to the Apache Software Foundation (ASF) under one
 * or more contributor license agreements.  See the NOTICE file
 * distributed with this work for additional information
 * regarding copyright ownership.  The ASF licenses this file
 * to you under the Apache License, Version 2.0 (the
 * "License"); you may not use this file except in compliance
 * with the License.  You may obtain a copy of the License at
 *
 *     http://www.apache.org/licenses/LICENSE-2.0
 *
 * Unless required by applicable law or agreed to in writing, software
 * distributed under the License is distributed on an "AS IS" BASIS,
 * WITHOUT WARRANTIES OR CONDITIONS OF ANY KIND, either express or implied.
 * See the License for the specific language governing permissions and
 * limitations under the License.
 */
-->
  <modelVersion>4.0.0</modelVersion>
  <parent>
    <artifactId>hbase</artifactId>
    <groupId>org.apache.hbase</groupId>
<<<<<<< HEAD
    <version>2.0.0-cdh6.x-SNAPSHOT</version>
=======
    <version>2.0.0-alpha2</version>
>>>>>>> c6475146
    <relativePath>..</relativePath>
  </parent>
  <artifactId>hbase-server</artifactId>
  <name>Apache HBase - Server</name>
  <description>Server functionality for HBase</description>
  <properties>
    <test.build.webapps>target/test-classes/webapps</test.build.webapps>
    <license.bundles.logo>true</license.bundles.logo>
    <license.bundles.bootstrap>true</license.bundles.bootstrap>
    <license.bundles.jquery>true</license.bundles.jquery>
  </properties>
  <build>
    <!-- Makes sure the resources get added before they are processed
      by placing this first -->
    <resources>
      <!-- Add the build webabpps to the classpth -->
      <resource>
        <directory>${project.build.directory}</directory>
        <includes>
          <include>hbase-webapps/**</include>
        </includes>
      </resource>
    </resources>
    <testResources>
      <!-- Our test artifact has different license info than our source/bin ones -->
      <testResource>
        <directory>src/test/resources/META-INF/</directory>
        <targetPath>META-INF/</targetPath>
        <includes>
          <include>NOTICE</include>
        </includes>
        <filtering>true</filtering>
      </testResource>
      <testResource>
        <directory>src/test/resources</directory>
        <includes>
          <include>**/**</include>
        </includes>
      </testResource>
    </testResources>
    <plugins>
      <plugin>
        <groupId>org.apache.maven.plugins</groupId>
        <artifactId>maven-site-plugin</artifactId>
        <configuration>
          <skip>true</skip>
        </configuration>
      </plugin>
      <!-- licensing info from our bundled works -->
      <plugin>
        <groupId>org.apache.maven.plugins</groupId>
        <artifactId>maven-remote-resources-plugin</artifactId>
        <version>1.5</version>
        <executions>
          <execution>
            <id>default</id>
            <configuration>
              <attachToTest>false</attachToTest>
              <properties>
                <copyright-end-year>${build.year}</copyright-end-year>
                <debug-print-included-work-info>${license.debug.print.included}</debug-print-included-work-info>
                <bundled-dependencies>${license.bundles.dependencies}</bundled-dependencies>
                <bundled-jquery>${license.bundles.jquery}</bundled-jquery>
                <bundled-logo>${license.bundles.logo}</bundled-logo>
                <bundled-bootstrap>${license.bundles.bootstrap}</bundled-bootstrap>
              </properties>
              <resourceBundles>
                <resourceBundle>${project.groupId}:hbase-resource-bundle:${project.version}</resourceBundle>
              </resourceBundles>
              <supplementalModelArtifacts>
                <supplementalModelArtifact>${project.groupId}:hbase-resource-bundle:${project.version}</supplementalModelArtifact>
              </supplementalModelArtifacts>
              <supplementalModels>
                <supplementalModel>supplemental-models.xml</supplementalModel>
              </supplementalModels>
            </configuration>
          </execution>
        </executions>
      </plugin>
      <!-- Run with -Dmaven.test.skip.exec=true to build -tests.jar without running
        tests (this is needed for upstream projects whose tests need this jar simply for
        compilation) -->
      <plugin>
        <!--Make it so assembly:single does nothing in here-->
        <artifactId>maven-assembly-plugin</artifactId>
        <configuration>
          <skipAssembly>true</skipAssembly>
        </configuration>
      </plugin>
      <plugin>
        <groupId>org.apache.maven.plugins</groupId>
        <artifactId>maven-jar-plugin</artifactId>
        <configuration>
          <archive>
            <manifest>
              <mainClass>org/apache/hadoop/hbase/mapreduce/Driver</mainClass>
            </manifest>
          </archive>
          <!-- Exclude these 2 packages, because their dependency _binary_ files
            include the sources, and Maven 2.2 appears to add them to the sources to compile,
            weird -->
          <excludes>
            <exclude>org/apache/jute/**</exclude>
            <exclude>org/apache/zookeeper/**</exclude>
            <exclude>**/*.jsp</exclude>
            <exclude>hbase-site.xml</exclude>
            <exclude>hdfs-site.xml</exclude>
            <exclude>log4j.properties</exclude>
            <exclude>mapred-queues.xml</exclude>
            <exclude>mapred-site.xml</exclude>
          </excludes>
        </configuration>
      </plugin>
      <!-- Make a jar and put the sources in the jar -->
      <plugin>
        <groupId>org.apache.maven.plugins</groupId>
        <artifactId>maven-source-plugin</artifactId>
        <executions>
          <execution>
            <phase>package</phase>
            <goals>
              <goal>jar</goal>
              <goal>test-jar</goal>
            </goals>
          </execution>
        </executions>
      </plugin>
      <!-- General ant tasks, bound to different build phases -->
      <plugin>
        <artifactId>maven-antrun-plugin</artifactId>
        <executions>
          <!-- Generate web app sources -->
          <execution>
            <id>generate</id>
            <phase>generate-sources</phase>
            <configuration>
              <target>
                <property name="build.webapps" location="${project.build.directory}/hbase-webapps"/>
                <property name="src.webapps" location="${basedir}/src/main/resources/hbase-webapps"/>
                <property name="generated.sources" location="${project.build.directory}/generated-sources"/>
                <mkdir dir="${build.webapps}"/>
                <copy todir="${build.webapps}">
                  <fileset dir="${src.webapps}">
                    <exclude name="**/*.jsp"/>
                    <exclude name="**/.*"/>
                    <exclude name="**/*~"/>
                  </fileset>
                </copy>
                <!--The compile.classpath is passed in by maven -->
                <taskdef classname="org.apache.jasper.JspC" name="jspcompiler" classpathref="maven.compile.classpath"/>
                <mkdir dir="${build.webapps}/master/WEB-INF"/>
                <jspcompiler uriroot="${src.webapps}/master" outputdir="${generated.sources}/java" package="org.apache.hadoop.hbase.generated.master" webxml="${build.webapps}/master/WEB-INF/web.xml"/>
                <mkdir dir="${build.webapps}/regionserver/WEB-INF"/>
                <jspcompiler uriroot="${src.webapps}/regionserver" outputdir="${generated.sources}/java" package="org.apache.hadoop.hbase.generated.regionserver" webxml="${build.webapps}/regionserver/WEB-INF/web.xml"/>
              </target>
            </configuration>
            <goals>
              <goal>run</goal>
            </goals>
          </execution>
        </executions>
      </plugin>
      <plugin>
        <groupId>org.codehaus.mojo</groupId>
        <artifactId>build-helper-maven-plugin</artifactId>
        <executions>
          <!-- Add the generated sources -->
          <execution>
            <id>jspcSource-packageInfo-source</id>
            <phase>generate-sources</phase>
            <goals>
              <goal>add-source</goal>
            </goals>
            <configuration>
              <sources>
                <source>${project.build.directory}/generated-jamon</source>
                <source>${project.build.directory}/generated-sources/java</source>
              </sources>
            </configuration>
          </execution>
        </executions>
      </plugin>
      <plugin>
        <groupId>org.jamon</groupId>
        <artifactId>jamon-maven-plugin</artifactId>
        <executions>
          <execution>
            <phase>generate-sources</phase>
            <goals>
              <goal>translate</goal>
            </goals>
            <configuration>
              <templateSourceDir>src/main/jamon</templateSourceDir>
              <templateOutputDir>target/generated-jamon</templateOutputDir>
            </configuration>
          </execution>
        </executions>
      </plugin>
      <!-- General plugins -->
      <plugin>
        <groupId>org.apache.maven.plugins</groupId>
        <artifactId>maven-eclipse-plugin</artifactId>
        <configuration>
          <additionalProjectnatures>
            <projectnature>org.jamon.project.jamonnature</projectnature>
          </additionalProjectnatures>
          <buildcommands>
            <buildcommand>org.jamon.project.templateBuilder</buildcommand>
            <buildcommand>org.eclipse.jdt.core.javabuilder</buildcommand>
            <buildcommand>org.jamon.project.markerUpdater</buildcommand>
          </buildcommands>
          <additionalConfig>
            <file>
              <name>.settings/org.jamon.prefs</name>
              <content># now
                eclipse.preferences.version=1
                templateSourceDir=src/main/jamon
                templateOutputDir=target/generated-jamon
              </content>
            </file>
          </additionalConfig>
        </configuration>
      </plugin>
      <!-- Run findbugs -->
      <plugin>
        <groupId>org.codehaus.mojo</groupId>
        <artifactId>findbugs-maven-plugin</artifactId>
      </plugin>
      <!-- Testing plugins -->
      <plugin>
        <artifactId>maven-surefire-plugin</artifactId>
        <configuration>
          <properties>
            <property>
              <name>listener</name>
              <value>org.apache.hadoop.hbase.ServerResourceCheckerJUnitListener</value>
            </property>
          </properties>
          <systemPropertyVariables>
            <test.build.webapps>target/test-classes/webapps</test.build.webapps>
            <org.apache.hadoop.hbase.shaded.io.netty.packagePrefix>org.apache.hadoop.hbase.shaded.</org.apache.hadoop.hbase.shaded.io.netty.packagePrefix>
          </systemPropertyVariables>
        </configuration>
      </plugin>
    </plugins>
    <!-- General Resources -->
    <pluginManagement>
       <plugins>
         <!--This plugin's configuration is used to store Eclipse m2e settings
             only. It has no influence on the Maven build itself and needs to
             be kept in plugin management, not in the actual plugins. -->
        <plugin>
          <groupId>org.eclipse.m2e</groupId>
          <artifactId>lifecycle-mapping</artifactId>
          <configuration>
            <lifecycleMappingMetadata>
              <pluginExecutions>
                <pluginExecution>
                  <pluginExecutionFilter>
                    <groupId>org.jamon</groupId>
                    <artifactId>jamon-maven-plugin</artifactId>
                    <versionRange>[2.3.4,)</versionRange>
                    <goals>
                      <goal>translate</goal>
                    </goals>
                  </pluginExecutionFilter>
                  <action>
                      <execute>
                        <runOnIncremental>false</runOnIncremental>
                        <runOnConfiguration>true</runOnConfiguration>
                      </execute>
                  </action>
                </pluginExecution>
                <pluginExecution>
                  <pluginExecutionFilter>
                    <groupId>org.apache.maven.plugins</groupId>
                    <artifactId>maven-antrun-plugin</artifactId>
                    <versionRange>[1.6,)</versionRange>
                    <goals>
                      <goal>run</goal>
                    </goals>
                  </pluginExecutionFilter>
                  <action>
                    <execute>
                      <runOnIncremental>false</runOnIncremental>
                      <runOnConfiguration>true</runOnConfiguration>
                    </execute>
                  </action>
                </pluginExecution>
                <pluginExecution>
                  <pluginExecutionFilter>
                    <groupId>org.apache.maven.plugins</groupId>
                    <artifactId>maven-dependency-plugin</artifactId>
                    <versionRange>[2.8,)</versionRange>
                    <goals>
                      <goal>build-classpath</goal>
                    </goals>
                  </pluginExecutionFilter>
                  <action>
                    <ignore></ignore>
                  </action>
                </pluginExecution>
                <pluginExecution>
                  <pluginExecutionFilter>
                    <groupId>org.apache.maven.plugins</groupId>
                    <artifactId>maven-compiler-plugin</artifactId>
                    <versionRange>[3.2,)</versionRange>
                    <goals>
                      <goal>compile</goal>
                    </goals>
                  </pluginExecutionFilter>
                  <action>
                    <ignore></ignore>
                  </action>
                </pluginExecution>
              </pluginExecutions>
            </lifecycleMappingMetadata>
          </configuration>
        </plugin>
      </plugins>
    </pluginManagement>
  </build>
  <dependencies>
    <dependency>
      <groupId>org.apache.hbase.thirdparty</groupId>
      <artifactId>hbase-shaded-protobuf</artifactId>
    </dependency>
    <dependency>
      <groupId>org.apache.hbase.thirdparty</groupId>
      <artifactId>hbase-shaded-netty</artifactId>
    </dependency>
    <dependency>
      <groupId>org.apache.hbase.thirdparty</groupId>
      <artifactId>hbase-shaded-miscellaneous</artifactId>
    </dependency>
    <!-- Intra-project dependencies -->
    <dependency>
      <groupId>org.apache.hbase</groupId>
      <artifactId>hbase-common</artifactId>
    </dependency>
    <dependency>
      <groupId>org.apache.hbase</groupId>
      <artifactId>hbase-protocol-shaded</artifactId>
    </dependency>
    <dependency>
      <groupId>org.apache.hbase</groupId>
      <artifactId>hbase-procedure</artifactId>
    </dependency>
    <dependency>
      <groupId>org.apache.hbase</groupId>
      <artifactId>hbase-client</artifactId>
    </dependency>
    <dependency>
      <groupId>org.apache.hbase</groupId>
      <artifactId>hbase-prefix-tree</artifactId>
      <scope>runtime</scope>
    </dependency>
    <dependency>
      <groupId>org.apache.hbase</groupId>
      <artifactId>hbase-common</artifactId>
      <type>test-jar</type>
      <scope>test</scope>
    </dependency>
    <dependency>
      <groupId>org.apache.hbase</groupId>
      <artifactId>hbase-annotations</artifactId>
      <type>test-jar</type>
      <scope>test</scope>
    </dependency>
    <dependency>
      <groupId>org.apache.hbase</groupId>
      <artifactId>hbase-procedure</artifactId>
      <type>test-jar</type>
      <scope>test</scope>
    </dependency>
    <dependency>
      <groupId>org.apache.hbase</groupId>
      <artifactId>hbase-metrics-api</artifactId>
    </dependency>
    <dependency>
      <groupId>org.apache.hbase</groupId>
      <artifactId>hbase-metrics</artifactId>
    </dependency>
    <!-- resource bundle only needed at build time -->
    <dependency>
       <groupId>org.apache.hbase</groupId>
       <artifactId>hbase-resource-bundle</artifactId>
       <version>${project.version}</version>
       <optional>true</optional>
    </dependency>
      <dependency>
        <groupId>commons-codec</groupId>
        <artifactId>commons-codec</artifactId>
      </dependency>
    <dependency>
      <groupId>commons-collections</groupId>
      <artifactId>commons-collections</artifactId>
    </dependency>
    <dependency>
      <groupId>org.apache.hbase</groupId>
      <artifactId>hbase-hadoop-compat</artifactId>
    </dependency>
    <dependency>
      <groupId>org.apache.hbase</groupId>
      <artifactId>hbase-hadoop-compat</artifactId>
      <type>test-jar</type>
      <scope>test</scope>
    </dependency>
    <dependency>
      <groupId>org.apache.hbase</groupId>
      <artifactId>${compat.module}</artifactId>
      <version>${project.version}</version>
    </dependency>
    <dependency>
      <groupId>org.apache.hbase</groupId>
      <artifactId>${compat.module}</artifactId>
      <version>${project.version}</version>
      <type>test-jar</type>
      <scope>test</scope>
    </dependency>
    <dependency>
      <groupId>org.eclipse.jetty</groupId>
      <artifactId>jetty-server</artifactId>
    </dependency>
    <dependency>
      <groupId>org.eclipse.jetty</groupId>
      <artifactId>jetty-servlet</artifactId>
    </dependency>
    <dependency>
      <groupId>org.eclipse.jetty</groupId>
      <artifactId>jetty-util</artifactId>
    </dependency>
    <dependency>
      <groupId>org.eclipse.jetty</groupId>
      <artifactId>jetty-util-ajax</artifactId>
    </dependency>
    <dependency>
      <groupId>org.eclipse.jetty</groupId>
      <artifactId>jetty-jsp</artifactId>
    </dependency>
    <dependency>
      <groupId>org.eclipse.jetty</groupId>
      <artifactId>jetty-webapp</artifactId>
    </dependency>
    <dependency>
      <groupId>org.glassfish.jersey.containers</groupId>
      <artifactId>jersey-container-servlet-core</artifactId>
    </dependency>
    <!-- General dependencies -->
    <dependency>
       <groupId>com.github.stephenc.findbugs</groupId>
       <artifactId>findbugs-annotations</artifactId>
       <optional>true</optional>
    </dependency>
    <dependency>
      <groupId>io.dropwizard.metrics</groupId>
      <artifactId>metrics-core</artifactId>
    </dependency>
    <dependency>
      <groupId>com.google.protobuf</groupId>
      <artifactId>protobuf-java</artifactId>
    </dependency>
    <dependency>
      <groupId>commons-cli</groupId>
      <artifactId>commons-cli</artifactId>
    </dependency>
    <dependency>
      <groupId>commons-io</groupId>
      <artifactId>commons-io</artifactId>
    </dependency>
    <dependency>
      <groupId>commons-lang</groupId>
      <artifactId>commons-lang</artifactId>
    </dependency>
    <dependency>
      <groupId>commons-logging</groupId>
      <artifactId>commons-logging</artifactId>
    </dependency>
    <dependency>
      <groupId>org.apache.commons</groupId>
      <artifactId>commons-math</artifactId>
    </dependency>
    <dependency>
      <groupId>log4j</groupId>
      <artifactId>log4j</artifactId>
    </dependency>
    <dependency>
      <groupId>org.apache.zookeeper</groupId>
      <artifactId>zookeeper</artifactId>
    </dependency>
    <dependency>
      <groupId>org.jamon</groupId>
      <artifactId>jamon-runtime</artifactId>
    </dependency>
    <dependency>
      <groupId>javax.ws.rs</groupId>
      <artifactId>javax.ws.rs-api</artifactId>
    </dependency>

    <!-- tracing Dependencies -->
    <dependency>
      <groupId>org.apache.htrace</groupId>
      <artifactId>htrace-core</artifactId>
    </dependency>
    <dependency>
      <groupId>com.lmax</groupId>
      <artifactId>disruptor</artifactId>
    </dependency>
    <!-- Test dependencies -->
    <dependency>
      <groupId>org.hamcrest</groupId>
      <artifactId>hamcrest-core</artifactId>
      <scope>test</scope>
    </dependency>
    <dependency>
      <groupId>org.apache.hadoop</groupId>
      <artifactId>hadoop-minikdc</artifactId>
      <scope>test</scope>
    </dependency>
    <dependency>
      <groupId>org.bouncycastle</groupId>
      <artifactId>bcprov-jdk16</artifactId>
      <scope>test</scope>
    </dependency>
    <dependency>
      <groupId>org.apache.kerby</groupId>
      <artifactId>kerb-client</artifactId>
      <scope>test</scope>
    </dependency>
    <dependency>
      <groupId>org.apache.kerby</groupId>
      <artifactId>kerb-simplekdc</artifactId>
      <scope>test</scope>
    </dependency>
    <dependency>
      <groupId>org.apache.httpcomponents</groupId>
      <artifactId>httpclient</artifactId>
      <scope>test</scope>
    </dependency>
    <dependency>
      <groupId>org.apache.httpcomponents</groupId>
      <artifactId>httpcore</artifactId>
      <scope>test</scope>
    </dependency>
    <dependency>
      <groupId>org.apache.commons</groupId>
      <artifactId>commons-crypto</artifactId>
      <version>${commons-crypto.version}</version>
      <exclusions>
        <exclusion>
          <groupId>net.java.dev.jna</groupId>
          <artifactId>jna</artifactId>
        </exclusion>
      </exclusions>
    </dependency>
  </dependencies>
  <profiles>
    <!-- Needs to make the profile in apache parent pom -->
    <profile>
      <id>apache-release</id>
      <build>
        <plugins>
          <plugin>
            <groupId>org.apache.maven.plugins</groupId>
            <artifactId>maven-resources-plugin</artifactId>
            <executions>
              <execution>
                <id>license-javadocs</id>
                <phase>prepare-package</phase>
                <goals>
                  <goal>copy-resources</goal>
                </goals>
                <configuration>
                  <outputDirectory>${project.build.directory}/apidocs</outputDirectory>
                  <resources>
                    <resource>
                      <directory>src/main/javadoc/META-INF/</directory>
                      <targetPath>META-INF/</targetPath>
                      <includes>
                        <include>LICENSE</include>
                        <include>NOTICE</include>
                      </includes>
                      <filtering>true</filtering>
                    </resource>
                  </resources>
                </configuration>
              </execution>
            </executions>
          </plugin>
        </plugins>
      </build>
    </profile>
    <!-- Skip the tests in this module -->
    <profile>
      <id>skipServerTests</id>
      <activation>
        <property>
          <name>skipServerTests</name>
        </property>
      </activation>
      <properties>
        <surefire.skipFirstPart>true</surefire.skipFirstPart>
        <surefire.skipSecondPart>true</surefire.skipSecondPart>
      </properties>
    </profile>
    <!-- Special builds -->
    <profile>
      <id>native</id>
      <activation>
        <activeByDefault>false</activeByDefault>
      </activation>
      <build>
        <plugins>
          <plugin>
            <groupId>org.apache.maven.plugins</groupId>
            <artifactId>maven-antrun-plugin</artifactId>
            <executions>
              <execution>
                <id>make</id>
                <phase>compile</phase>
                <goals><goal>run</goal></goals>
                <configuration>
                  <target>
                    <mkdir dir="${project.build.directory}/native"/>
                    <exec executable="cmake" dir="${project.build.directory}/native" failonerror="true">
                      <arg line="${basedir}/src/main/native -DJVM_ARCH_DATA_MODEL=${sun.arch.data.model}"/>
                    </exec>
                    <exec executable="make" dir="${project.build.directory}/native" failonerror="true">
                      <arg line="VERBOSE=1"/>
                    </exec>
                  </target>
                </configuration>
              </execution>
            </executions>
          </plugin>
        </plugins>
      </build>
    </profile>
    <!-- Profiles for building against different hadoop versions -->
    <!-- There are a lot of common dependencies used here, should investigate
    if we can combine these profiles somehow -->

    <!-- profile for building against Hadoop 2.x.  This is the default.  -->
    <profile>
      <id>hadoop-2.0</id>
      <!-- this profile not supported in cdh6.x -->
      <dependencies>
        <dependency>
          <groupId>org.apache.hadoop</groupId>
          <artifactId>hadoop-distcp</artifactId>
          <version>${hadoop-two.version}</version>
        </dependency>
        <dependency>
          <groupId>org.apache.hadoop</groupId>
          <artifactId>hadoop-common</artifactId>
        </dependency>
        <dependency>
          <groupId>org.apache.hadoop</groupId>
          <artifactId>hadoop-auth</artifactId>
        </dependency>
        <dependency>
          <groupId>org.apache.hadoop</groupId>
          <artifactId>hadoop-client</artifactId>
          <exclusions>
            <exclusion>
              <groupId>com.google.guava</groupId>
              <artifactId>guava</artifactId>
            </exclusion>
          </exclusions>
        </dependency>
        <dependency>
          <groupId>org.apache.hadoop</groupId>
          <artifactId>hadoop-mapreduce-client-core</artifactId>
          <exclusions>
            <exclusion>
              <groupId>com.google.guava</groupId>
              <artifactId>guava</artifactId>
            </exclusion>
          </exclusions>
        </dependency>
        <dependency>
          <groupId>org.apache.hadoop</groupId>
          <artifactId>hadoop-mapreduce-client-jobclient</artifactId>
          <type>test-jar</type>
          <scope>test</scope>
          <exclusions>
            <exclusion>
              <groupId>com.google.guava</groupId>
              <artifactId>guava</artifactId>
            </exclusion>
          </exclusions>
        </dependency>
        <dependency>
          <groupId>org.apache.hadoop</groupId>
          <artifactId>hadoop-hdfs</artifactId>
          <exclusions>
            <exclusion>
              <groupId>com.google.guava</groupId>
              <artifactId>guava</artifactId>
            </exclusion>
          </exclusions>
        </dependency>
        <dependency>
          <groupId>org.apache.hadoop</groupId>
          <artifactId>hadoop-hdfs</artifactId>
          <type>test-jar</type>
          <scope>test</scope>
          <exclusions>
            <exclusion>
              <groupId>com.google.guava</groupId>
              <artifactId>guava</artifactId>
            </exclusion>
          </exclusions>
        </dependency>
        <dependency>
          <groupId>org.apache.hadoop</groupId>
          <artifactId>hadoop-minicluster</artifactId>
          <scope>test</scope>
          <exclusions>
            <exclusion>
              <groupId>com.google.guava</groupId>
              <artifactId>guava</artifactId>
            </exclusion>
          </exclusions>
        </dependency>
        <!-- Hadoop needs Netty 3.x at test scope for the minicluster -->
        <dependency>
          <groupId>io.netty</groupId>
          <artifactId>netty</artifactId>
          <version>${netty.hadoop.version}</version>
          <scope>test</scope>
        </dependency>
      </dependencies>
      <build>
        <plugins>
          <plugin>
            <artifactId>maven-dependency-plugin</artifactId>
            <executions>
              <execution>
                <id>create-mrapp-generated-classpath</id>
                <phase>generate-test-resources</phase>
                <goals>
                  <goal>build-classpath</goal>
                </goals>
                <configuration>
                  <!-- needed to run the unit test for DS to generate
                  the required classpath that is required in the env
                  of the launch container in the mini mr/yarn cluster
                  -->
                  <outputFile>${project.build.directory}/test-classes/mrapp-generated-classpath</outputFile>
                </configuration>
              </execution>
            </executions>
          </plugin>
        </plugins>
      </build>
    </profile>
    <!--
      profile for building against Hadoop 3.0.x. Activate using:
       mvn -Dhadoop.profile=3.0
    -->
    <profile>
      <id>hadoop-3.0</id>
      <activation>
        <property>
          <name>!hadoop.profile</name>
        </property>
      </activation>
      <properties>
        <hadoop.version>${hadoop-three.version}</hadoop.version>
      </properties>
      <dependencies>
        <dependency>
          <groupId>org.apache.hadoop</groupId>
          <artifactId>hadoop-distcp</artifactId>
          <version>${hadoop-three.version}</version>
        </dependency>
        <dependency>
          <groupId>org.apache.hadoop</groupId>
          <artifactId>hadoop-common</artifactId>
        </dependency>
        <dependency>
          <groupId>org.apache.hadoop</groupId>
          <artifactId>hadoop-minicluster</artifactId>
          <exclusions>
            <exclusion>
              <groupId>com.google.guava</groupId>
              <artifactId>guava</artifactId>
            </exclusion>
          </exclusions>
        </dependency>
        <!-- Hadoop needs Netty 3.x at test scope for the minicluster -->
        <dependency>
          <groupId>io.netty</groupId>
          <artifactId>netty</artifactId>
          <version>${netty.hadoop.version}</version>
          <scope>test</scope>
        </dependency>
      </dependencies>
      <build>
        <plugins>
          <plugin>
            <artifactId>maven-dependency-plugin</artifactId>
            <executions>
              <execution>
                <id>create-mrapp-generated-classpath</id>
                <phase>generate-test-resources</phase>
                <goals>
                  <goal>build-classpath</goal>
                </goals>
                <configuration>
                  <!-- needed to run the unit test for DS to generate
                  the required classpath that is required in the env
                  of the launch container in the mini mr/yarn cluster
                  -->
                  <outputFile>${project.build.directory}/test-classes/mrapp-generated-classpath</outputFile>
                </configuration>
              </execution>
            </executions>
          </plugin>
        </plugins>
      </build>
    </profile>
  </profiles>
</project><|MERGE_RESOLUTION|>--- conflicted
+++ resolved
@@ -23,11 +23,7 @@
   <parent>
     <artifactId>hbase</artifactId>
     <groupId>org.apache.hbase</groupId>
-<<<<<<< HEAD
     <version>2.0.0-cdh6.x-SNAPSHOT</version>
-=======
-    <version>2.0.0-alpha2</version>
->>>>>>> c6475146
     <relativePath>..</relativePath>
   </parent>
   <artifactId>hbase-server</artifactId>
