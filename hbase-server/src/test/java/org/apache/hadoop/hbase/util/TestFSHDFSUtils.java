--- conflicted
+++ resolved
@@ -149,25 +149,6 @@
     assertTrue(!FSHDFSUtils.isSameHdfs(conf, srcFs, desFs));
   }
 
-<<<<<<< HEAD
-=======
-  @Test
-  public void testIsSameHdfs() throws IOException {
-    String hadoopVersion = org.apache.hadoop.util.VersionInfo.getVersion();
-    LOG.info("hadoop version is: "  + hadoopVersion);
-    boolean isHadoop3_0_0 = hadoopVersion.startsWith("3.0.0");
-    if (isHadoop3_0_0) {
-      // Hadoop 3.0.0 alpha1+ ~ 3.0.0 GA changed default nn port to 9820.
-      // See HDFS-9427
-      testIsSameHdfs(9820);
-    } else {
-      // pre hadoop 3.0.0 defaults to port 8020
-      // Hadoop 3.0.1 changed it back to port 8020. See HDFS-12990
-      testIsSameHdfs(8020);
-    }
-  }
-
->>>>>>> 7483b111
   /**
    * Version of DFS that has HDFS-4525 in it.
    */
