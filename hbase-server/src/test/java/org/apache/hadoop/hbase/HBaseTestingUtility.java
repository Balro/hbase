--- conflicted
+++ resolved
@@ -332,12 +332,6 @@
     // a hbase checksum verification failure will cause unit tests to fail
     ChecksumUtil.generateExceptionForChecksumFailureForTest(true);
 
-<<<<<<< HEAD
-    // Save this for when setting default file:// breaks things
-    this.conf.set("original.defaultFS", this.conf.get("fs.defaultFS"));
-
-=======
->>>>>>> a342d027
     // Save this for when setting default file:// breaks things
     this.conf.set("original.defaultFS", this.conf.get("fs.defaultFS"));
 
