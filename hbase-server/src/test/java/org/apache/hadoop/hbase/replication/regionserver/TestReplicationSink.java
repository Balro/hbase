/*
 * Licensed to the Apache Software Foundation (ASF) under one
 * or more contributor license agreements.  See the NOTICE file
 * distributed with this work for additional information
 * regarding copyright ownership.  The ASF licenses this file
 * to you under the Apache License, Version 2.0 (the
 * "License"); you may not use this file except in compliance
 * with the License.  You may obtain a copy of the License at
 *
 *     http://www.apache.org/licenses/LICENSE-2.0
 *
 * Unless required by applicable law or agreed to in writing, software
 * distributed under the License is distributed on an "AS IS" BASIS,
 * WITHOUT WARRANTIES OR CONDITIONS OF ANY KIND, either express or implied.
 * See the License for the specific language governing permissions and
 * limitations under the License.
 */
package org.apache.hadoop.hbase.replication.regionserver;

import static org.junit.Assert.assertEquals;
import static org.junit.Assert.assertTrue;

import java.security.SecureRandom;
import java.util.ArrayList;
import java.util.Collections;
import java.util.HashMap;
import java.util.HashSet;
import java.util.Iterator;
import java.util.List;
import java.util.Map;
import java.util.Random;
import java.util.Set;
import java.util.concurrent.atomic.AtomicBoolean;
import org.apache.hadoop.conf.Configuration;
import org.apache.hadoop.fs.FileSystem;
import org.apache.hadoop.fs.FileUtil;
import org.apache.hadoop.fs.Path;
import org.apache.hadoop.hbase.Cell;
import org.apache.hadoop.hbase.CellUtil;
import org.apache.hadoop.hbase.HBaseClassTestRule;
import org.apache.hadoop.hbase.HBaseTestingUtility;
import org.apache.hadoop.hbase.HConstants;
import org.apache.hadoop.hbase.HRegionInfo;
import org.apache.hadoop.hbase.KeyValue;
import org.apache.hadoop.hbase.Stoppable;
import org.apache.hadoop.hbase.TableName;
import org.apache.hadoop.hbase.TableNotFoundException;
import org.apache.hadoop.hbase.client.Admin;
import org.apache.hadoop.hbase.client.Connection;
import org.apache.hadoop.hbase.client.ConnectionFactory;
import org.apache.hadoop.hbase.client.Get;
import org.apache.hadoop.hbase.client.RegionLocator;
import org.apache.hadoop.hbase.client.Result;
import org.apache.hadoop.hbase.client.ResultScanner;
import org.apache.hadoop.hbase.client.RetriesExhaustedWithDetailsException;
import org.apache.hadoop.hbase.client.Scan;
import org.apache.hadoop.hbase.client.Table;
<<<<<<< HEAD
import org.apache.hadoop.hbase.shaded.protobuf.generated.AdminProtos.WALEntry;
import org.apache.hadoop.hbase.shaded.protobuf.generated.HBaseProtos.UUID;
import org.apache.hbase.thirdparty.com.google.protobuf.UnsafeByteOperations;
import org.apache.hadoop.hbase.shaded.protobuf.ProtobufUtil;
import org.apache.hadoop.hbase.shaded.protobuf.generated.WALProtos;
import org.apache.hadoop.hbase.shaded.protobuf.generated.WALProtos.WALKey;
import org.apache.hadoop.hbase.wal.WALEdit;
=======
>>>>>>> 7483b111
import org.apache.hadoop.hbase.testclassification.MediumTests;
import org.apache.hadoop.hbase.testclassification.ReplicationTests;
import org.apache.hadoop.hbase.util.Bytes;
import org.apache.hadoop.hbase.util.FSUtils;
import org.apache.hadoop.hbase.util.HFileTestUtil;
import org.junit.AfterClass;
import org.junit.Assert;
import org.junit.Before;
import org.junit.BeforeClass;
import org.junit.ClassRule;
import org.junit.Test;
import org.junit.experimental.categories.Category;
import org.slf4j.Logger;
import org.slf4j.LoggerFactory;

import org.apache.hbase.thirdparty.com.google.protobuf.UnsafeByteOperations;

import org.apache.hadoop.hbase.shaded.protobuf.ProtobufUtil;
import org.apache.hadoop.hbase.shaded.protobuf.generated.AdminProtos.WALEntry;
import org.apache.hadoop.hbase.shaded.protobuf.generated.HBaseProtos.UUID;
import org.apache.hadoop.hbase.shaded.protobuf.generated.WALProtos;
import org.apache.hadoop.hbase.shaded.protobuf.generated.WALProtos.WALKey;

@Category({ReplicationTests.class, MediumTests.class})
public class TestReplicationSink {

  @ClassRule
  public static final HBaseClassTestRule CLASS_RULE =
      HBaseClassTestRule.forClass(TestReplicationSink.class);

  private static final Logger LOG = LoggerFactory.getLogger(TestReplicationSink.class);
  private static final int BATCH_SIZE = 10;

  protected final static HBaseTestingUtility TEST_UTIL = new HBaseTestingUtility();

  protected static ReplicationSink SINK;

  protected static final TableName TABLE_NAME1 = TableName.valueOf("table1");
  protected static final TableName TABLE_NAME2 = TableName.valueOf("table2");

  protected static final byte[] FAM_NAME1 = Bytes.toBytes("info1");
  protected static final byte[] FAM_NAME2 = Bytes.toBytes("info2");

  protected static Table table1;
  protected static Stoppable STOPPABLE = new Stoppable() {
    final AtomicBoolean stop = new AtomicBoolean(false);

    @Override
    public boolean isStopped() {
      return this.stop.get();
    }

    @Override
    public void stop(String why) {
      LOG.info("STOPPING BECAUSE: " + why);
      this.stop.set(true);
    }

  };

  protected static Table table2;
  protected static String baseNamespaceDir;
  protected static String hfileArchiveDir;
  protected static String replicationClusterId;

   /**
   * @throws java.lang.Exception
   */
  @BeforeClass
  public static void setUpBeforeClass() throws Exception {
    TEST_UTIL.getConfiguration().set("hbase.replication.source.fs.conf.provider",
      TestSourceFSConfigurationProvider.class.getCanonicalName());

    TEST_UTIL.startMiniCluster(3);
    SINK =
      new ReplicationSink(new Configuration(TEST_UTIL.getConfiguration()), STOPPABLE);
    table1 = TEST_UTIL.createTable(TABLE_NAME1, FAM_NAME1);
    table2 = TEST_UTIL.createTable(TABLE_NAME2, FAM_NAME2);
    Path rootDir = FSUtils.getRootDir(TEST_UTIL.getConfiguration());
    baseNamespaceDir = new Path(rootDir, new Path(HConstants.BASE_NAMESPACE_DIR)).toString();
    hfileArchiveDir = new Path(rootDir, new Path(HConstants.HFILE_ARCHIVE_DIRECTORY)).toString();
    replicationClusterId = "12345";
  }

  /**
   * @throws java.lang.Exception
   */
  @AfterClass
  public static void tearDownAfterClass() throws Exception {
    STOPPABLE.stop("Shutting down");
    TEST_UTIL.shutdownMiniCluster();
  }

  /**
   * @throws java.lang.Exception
   */
  @Before
  public void setUp() throws Exception {
    table1 = TEST_UTIL.deleteTableData(TABLE_NAME1);
    table2 = TEST_UTIL.deleteTableData(TABLE_NAME2);
  }

  /**
   * Insert a whole batch of entries
   * @throws Exception
   */
  @Test
  public void testBatchSink() throws Exception {
    List<WALEntry> entries = new ArrayList<>(BATCH_SIZE);
    List<Cell> cells = new ArrayList<>();
    for(int i = 0; i < BATCH_SIZE; i++) {
      entries.add(createEntry(TABLE_NAME1, i, KeyValue.Type.Put, cells));
    }
    SINK.replicateEntries(entries, CellUtil.createCellScanner(cells.iterator()),
      replicationClusterId, baseNamespaceDir, hfileArchiveDir);
    Scan scan = new Scan();
    ResultScanner scanRes = table1.getScanner(scan);
    assertEquals(BATCH_SIZE, scanRes.next(BATCH_SIZE).length);
  }

  /**
   * Insert a mix of puts and deletes
   * @throws Exception
   */
  @Test
  public void testMixedPutDelete() throws Exception {
    List<WALEntry> entries = new ArrayList<>(BATCH_SIZE/2);
    List<Cell> cells = new ArrayList<>();
    for(int i = 0; i < BATCH_SIZE/2; i++) {
      entries.add(createEntry(TABLE_NAME1, i, KeyValue.Type.Put, cells));
    }
    SINK.replicateEntries(entries, CellUtil.createCellScanner(cells), replicationClusterId,
      baseNamespaceDir, hfileArchiveDir);

    entries = new ArrayList<>(BATCH_SIZE);
    cells = new ArrayList<>();
    for(int i = 0; i < BATCH_SIZE; i++) {
      entries.add(createEntry(TABLE_NAME1, i,
          i % 2 != 0 ? KeyValue.Type.Put: KeyValue.Type.DeleteColumn, cells));
    }

    SINK.replicateEntries(entries, CellUtil.createCellScanner(cells.iterator()),
      replicationClusterId, baseNamespaceDir, hfileArchiveDir);
    Scan scan = new Scan();
    ResultScanner scanRes = table1.getScanner(scan);
    assertEquals(BATCH_SIZE/2, scanRes.next(BATCH_SIZE).length);
  }

  /**
   * Insert to 2 different tables
   * @throws Exception
   */
  @Test
  public void testMixedPutTables() throws Exception {
    List<WALEntry> entries = new ArrayList<>(BATCH_SIZE/2);
    List<Cell> cells = new ArrayList<>();
    for(int i = 0; i < BATCH_SIZE; i++) {
      entries.add(createEntry( i % 2 == 0 ? TABLE_NAME2 : TABLE_NAME1,
              i, KeyValue.Type.Put, cells));
    }

    SINK.replicateEntries(entries, CellUtil.createCellScanner(cells.iterator()),
      replicationClusterId, baseNamespaceDir, hfileArchiveDir);
    Scan scan = new Scan();
    ResultScanner scanRes = table2.getScanner(scan);
    for(Result res : scanRes) {
      assertTrue(Bytes.toInt(res.getRow()) % 2 == 0);
    }
  }

  /**
   * Insert then do different types of deletes
   * @throws Exception
   */
  @Test
  public void testMixedDeletes() throws Exception {
    List<WALEntry> entries = new ArrayList<>(3);
    List<Cell> cells = new ArrayList<>();
    for(int i = 0; i < 3; i++) {
      entries.add(createEntry(TABLE_NAME1, i, KeyValue.Type.Put, cells));
    }
    SINK.replicateEntries(entries, CellUtil.createCellScanner(cells.iterator()),
      replicationClusterId, baseNamespaceDir, hfileArchiveDir);
    entries = new ArrayList<>(3);
    cells = new ArrayList<>();
    entries.add(createEntry(TABLE_NAME1, 0, KeyValue.Type.DeleteColumn, cells));
    entries.add(createEntry(TABLE_NAME1, 1, KeyValue.Type.DeleteFamily, cells));
    entries.add(createEntry(TABLE_NAME1, 2, KeyValue.Type.DeleteColumn, cells));

    SINK.replicateEntries(entries, CellUtil.createCellScanner(cells.iterator()),
      replicationClusterId, baseNamespaceDir, hfileArchiveDir);

    Scan scan = new Scan();
    ResultScanner scanRes = table1.getScanner(scan);
    assertEquals(0, scanRes.next(3).length);
  }

  /**
   * Puts are buffered, but this tests when a delete (not-buffered) is applied
   * before the actual Put that creates it.
   * @throws Exception
   */
  @Test
  public void testApplyDeleteBeforePut() throws Exception {
    List<WALEntry> entries = new ArrayList<>(5);
    List<Cell> cells = new ArrayList<>();
    for(int i = 0; i < 2; i++) {
      entries.add(createEntry(TABLE_NAME1, i, KeyValue.Type.Put, cells));
    }
    entries.add(createEntry(TABLE_NAME1, 1, KeyValue.Type.DeleteFamily, cells));
    for(int i = 3; i < 5; i++) {
      entries.add(createEntry(TABLE_NAME1, i, KeyValue.Type.Put, cells));
    }
    SINK.replicateEntries(entries, CellUtil.createCellScanner(cells.iterator()),
      replicationClusterId, baseNamespaceDir, hfileArchiveDir);
    Get get = new Get(Bytes.toBytes(1));
    Result res = table1.get(get);
    assertEquals(0, res.size());
  }

  @Test
  public void testRethrowRetriesExhaustedWithDetailsException() throws Exception {
    TableName notExistTable = TableName.valueOf("notExistTable");
    List<WALEntry> entries = new ArrayList<>();
    List<Cell> cells = new ArrayList<>();
    for (int i = 0; i < 10; i++) {
      entries.add(createEntry(notExistTable, i, KeyValue.Type.Put, cells));
    }
    try {
      SINK.replicateEntries(entries, CellUtil.createCellScanner(cells.iterator()),
        replicationClusterId, baseNamespaceDir, hfileArchiveDir);
      Assert.fail("Should re-throw TableNotFoundException.");
    } catch (TableNotFoundException e) {
    }
    entries.clear();
    cells.clear();
    for (int i = 0; i < 10; i++) {
      entries.add(createEntry(TABLE_NAME1, i, KeyValue.Type.Put, cells));
    }
    try (Connection conn = ConnectionFactory.createConnection(TEST_UTIL.getConfiguration())) {
      try (Admin admin = conn.getAdmin()) {
        admin.disableTable(TABLE_NAME1);
        try {
          SINK.replicateEntries(entries, CellUtil.createCellScanner(cells.iterator()),
            replicationClusterId, baseNamespaceDir, hfileArchiveDir);
          Assert.fail("Should re-throw RetriesExhaustedWithDetailsException.");
        } catch (RetriesExhaustedWithDetailsException e) {
        } finally {
          admin.enableTable(TABLE_NAME1);
        }
      }
    }
  }

  /**
   * Test replicateEntries with a bulk load entry for 25 HFiles
   */
  @Test
  public void testReplicateEntriesForHFiles() throws Exception {
    Path dir = TEST_UTIL.getDataTestDirOnTestFS("testReplicateEntries");
    Path familyDir = new Path(dir, Bytes.toString(FAM_NAME1));
    int numRows = 10;
    List<Path> p = new ArrayList<>(1);
    final String hfilePrefix = "hfile-";

    // 1. Generate 25 hfile ranges
    Random rng = new SecureRandom();
    Set<Integer> numbers = new HashSet<>();
    while (numbers.size() < 50) {
      numbers.add(rng.nextInt(1000));
    }
    List<Integer> numberList = new ArrayList<>(numbers);
    Collections.sort(numberList);
    Map<String, Long> storeFilesSize = new HashMap<>(1);

    // 2. Create 25 hfiles
    Configuration conf = TEST_UTIL.getConfiguration();
    FileSystem fs = dir.getFileSystem(conf);
    Iterator<Integer> numbersItr = numberList.iterator();
    for (int i = 0; i < 25; i++) {
      Path hfilePath = new Path(familyDir, hfilePrefix + i);
      HFileTestUtil.createHFile(conf, fs, hfilePath, FAM_NAME1, FAM_NAME1,
        Bytes.toBytes(numbersItr.next()), Bytes.toBytes(numbersItr.next()), numRows);
      p.add(hfilePath);
      storeFilesSize.put(hfilePath.getName(), fs.getFileStatus(hfilePath).getLen());
    }

    // 3. Create a BulkLoadDescriptor and a WALEdit
    Map<byte[], List<Path>> storeFiles = new HashMap<>(1);
    storeFiles.put(FAM_NAME1, p);
    WALEdit edit = null;
    WALProtos.BulkLoadDescriptor loadDescriptor = null;

    try (Connection c = ConnectionFactory.createConnection(conf);
        RegionLocator l = c.getRegionLocator(TABLE_NAME1)) {
      HRegionInfo regionInfo = l.getAllRegionLocations().get(0).getRegionInfo();
      loadDescriptor =
          ProtobufUtil.toBulkLoadDescriptor(TABLE_NAME1,
              UnsafeByteOperations.unsafeWrap(regionInfo.getEncodedNameAsBytes()),
              storeFiles, storeFilesSize, 1);
      edit = WALEdit.createBulkLoadEvent(regionInfo, loadDescriptor);
    }
    List<WALEntry> entries = new ArrayList<>(1);

    // 4. Create a WALEntryBuilder
    WALEntry.Builder builder = createWALEntryBuilder(TABLE_NAME1);

    // 5. Copy the hfile to the path as it is in reality
    for (int i = 0; i < 25; i++) {
      String pathToHfileFromNS =
          new StringBuilder(100).append(TABLE_NAME1.getNamespaceAsString()).append(Path.SEPARATOR)
              .append(Bytes.toString(TABLE_NAME1.getName())).append(Path.SEPARATOR)
              .append(Bytes.toString(loadDescriptor.getEncodedRegionName().toByteArray()))
              .append(Path.SEPARATOR).append(Bytes.toString(FAM_NAME1)).append(Path.SEPARATOR)
              .append(hfilePrefix + i).toString();
      String dst = baseNamespaceDir + Path.SEPARATOR + pathToHfileFromNS;
      Path dstPath = new Path(dst);
      FileUtil.copy(fs, p.get(0), fs, dstPath, false, conf);
    }

    entries.add(builder.build());
    try (ResultScanner scanner = table1.getScanner(new Scan())) {
      // 6. Assert no existing data in table
      assertEquals(0, scanner.next(numRows).length);
    }
    // 7. Replicate the bulk loaded entry
    SINK.replicateEntries(entries, CellUtil.createCellScanner(edit.getCells().iterator()),
      replicationClusterId, baseNamespaceDir, hfileArchiveDir);
    try (ResultScanner scanner = table1.getScanner(new Scan())) {
      // 8. Assert data is replicated
      assertEquals(numRows, scanner.next(numRows).length);
    }
    // Clean up the created hfiles or it will mess up subsequent tests
  }

  private WALEntry createEntry(TableName table, int row,  KeyValue.Type type, List<Cell> cells) {
    byte[] fam = table.equals(TABLE_NAME1) ? FAM_NAME1 : FAM_NAME2;
    byte[] rowBytes = Bytes.toBytes(row);
    // Just make sure we don't get the same ts for two consecutive rows with
    // same key
    try {
      Thread.sleep(1);
    } catch (InterruptedException e) {
      LOG.info("Was interrupted while sleep, meh", e);
    }
    final long now = System.currentTimeMillis();
    KeyValue kv = null;
    if(type.getCode() == KeyValue.Type.Put.getCode()) {
      kv = new KeyValue(rowBytes, fam, fam, now,
          KeyValue.Type.Put, Bytes.toBytes(row));
    } else if (type.getCode() == KeyValue.Type.DeleteColumn.getCode()) {
        kv = new KeyValue(rowBytes, fam, fam,
            now, KeyValue.Type.DeleteColumn);
    } else if (type.getCode() == KeyValue.Type.DeleteFamily.getCode()) {
        kv = new KeyValue(rowBytes, fam, null,
            now, KeyValue.Type.DeleteFamily);
    }
    WALEntry.Builder builder = createWALEntryBuilder(table);
    cells.add(kv);

    return builder.build();
  }

  private WALEntry.Builder createWALEntryBuilder(TableName table) {
    WALEntry.Builder builder = WALEntry.newBuilder();
    builder.setAssociatedCellCount(1);
    WALKey.Builder keyBuilder = WALKey.newBuilder();
    UUID.Builder uuidBuilder = UUID.newBuilder();
    uuidBuilder.setLeastSigBits(HConstants.DEFAULT_CLUSTER_ID.getLeastSignificantBits());
    uuidBuilder.setMostSigBits(HConstants.DEFAULT_CLUSTER_ID.getMostSignificantBits());
    keyBuilder.setClusterId(uuidBuilder.build());
    keyBuilder.setTableName(UnsafeByteOperations.unsafeWrap(table.getName()));
    keyBuilder.setWriteTime(System.currentTimeMillis());
    keyBuilder.setEncodedRegionName(UnsafeByteOperations.unsafeWrap(HConstants.EMPTY_BYTE_ARRAY));
    keyBuilder.setLogSequenceNumber(-1);
    builder.setKey(keyBuilder.build());
    return builder;
  }
}<|MERGE_RESOLUTION|>--- conflicted
+++ resolved
@@ -55,16 +55,6 @@
 import org.apache.hadoop.hbase.client.RetriesExhaustedWithDetailsException;
 import org.apache.hadoop.hbase.client.Scan;
 import org.apache.hadoop.hbase.client.Table;
-<<<<<<< HEAD
-import org.apache.hadoop.hbase.shaded.protobuf.generated.AdminProtos.WALEntry;
-import org.apache.hadoop.hbase.shaded.protobuf.generated.HBaseProtos.UUID;
-import org.apache.hbase.thirdparty.com.google.protobuf.UnsafeByteOperations;
-import org.apache.hadoop.hbase.shaded.protobuf.ProtobufUtil;
-import org.apache.hadoop.hbase.shaded.protobuf.generated.WALProtos;
-import org.apache.hadoop.hbase.shaded.protobuf.generated.WALProtos.WALKey;
-import org.apache.hadoop.hbase.wal.WALEdit;
-=======
->>>>>>> 7483b111
 import org.apache.hadoop.hbase.testclassification.MediumTests;
 import org.apache.hadoop.hbase.testclassification.ReplicationTests;
 import org.apache.hadoop.hbase.util.Bytes;
@@ -355,7 +345,7 @@
     // 3. Create a BulkLoadDescriptor and a WALEdit
     Map<byte[], List<Path>> storeFiles = new HashMap<>(1);
     storeFiles.put(FAM_NAME1, p);
-    WALEdit edit = null;
+    org.apache.hadoop.hbase.wal.WALEdit edit = null;
     WALProtos.BulkLoadDescriptor loadDescriptor = null;
 
     try (Connection c = ConnectionFactory.createConnection(conf);
@@ -365,7 +355,8 @@
           ProtobufUtil.toBulkLoadDescriptor(TABLE_NAME1,
               UnsafeByteOperations.unsafeWrap(regionInfo.getEncodedNameAsBytes()),
               storeFiles, storeFilesSize, 1);
-      edit = WALEdit.createBulkLoadEvent(regionInfo, loadDescriptor);
+      edit = org.apache.hadoop.hbase.wal.WALEdit.createBulkLoadEvent(regionInfo,
+        loadDescriptor);
     }
     List<WALEntry> entries = new ArrayList<>(1);
 
