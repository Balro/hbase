--- conflicted
+++ resolved
@@ -68,36 +68,16 @@
 import org.junit.Test;
 import org.junit.experimental.categories.Category;
 import org.junit.rules.TestName;
-<<<<<<< HEAD
 import org.junit.Ignore;
-import org.slf4j.impl.Log4jLoggerAdapter;
-=======
 import org.slf4j.Logger;
 import org.slf4j.LoggerFactory;
->>>>>>> 4c31374a
 
 /**
  * Tests for the hdfs fix from HBASE-6435.
  */
 @Category({MiscTests.class, LargeTests.class})
 public class TestBlockReorder {
-<<<<<<< HEAD
-  private static final Log LOG = LogFactory.getLog(TestBlockReorder.class);
-
-  static {
-    if (DFSClient.LOG instanceof Log4JLogger){
-      // Hadoop 2.x
-      ((Log4JLogger) DFSClient.LOG).getLogger().setLevel(Level.ALL); // did the logger type change?
-      ((Log4JLogger) HFileSystem.LOG).getLogger().setLevel(Level.ALL);
-    } else {
-      // Hadoop 3.0.0-alpha1+
-      // DFSClient.LOG is of type org..slf4j.impl.Log4jLoggerAdapter in hadoop 3.0.0-alpha1
-      ((Log4JLogger) HFileSystem.LOG).getLogger().setLevel(Level.ALL);
-    }
-  }
-=======
   private static final Logger LOG = LoggerFactory.getLogger(TestBlockReorder.class);
->>>>>>> 4c31374a
 
   private Configuration conf;
   private MiniDFSCluster cluster;
