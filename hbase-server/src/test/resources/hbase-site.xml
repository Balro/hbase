<?xml version="1.0"?>
<?xml-stylesheet type="text/xsl" href="configuration.xsl"?>
<!--
/**
 *
 * Licensed to the Apache Software Foundation (ASF) under one
 * or more contributor license agreements.  See the NOTICE file
 * distributed with this work for additional information
 * regarding copyright ownership.  The ASF licenses this file
 * to you under the Apache License, Version 2.0 (the
 * "License"); you may not use this file except in compliance
 * with the License.  You may obtain a copy of the License at
 *
 *     http://www.apache.org/licenses/LICENSE-2.0
 *
 * Unless required by applicable law or agreed to in writing, software
 * distributed under the License is distributed on an "AS IS" BASIS,
 * WITHOUT WARRANTIES OR CONDITIONS OF ANY KIND, either express or implied.
 * See the License for the specific language governing permissions and
 * limitations under the License.
 */
-->
<configuration>
  <property>
    <name>hbase.regionserver.msginterval</name>
    <value>1000</value>
    <description>Interval between messages from the RegionServer to HMaster
    in milliseconds.  Default is 15. Set this value low if you want unit
    tests to be responsive.
    </description>
  </property>
  <property>
    <name>hbase.defaults.for.version.skip</name>
    <value>true</value>
  </property>
  <property>
    <name>hbase.server.thread.wakefrequency</name>
    <value>1000</value>
    <description>Time to sleep in between searches for work (in milliseconds).
    Used as sleep interval by service threads such as hbase:meta scanner and log roller.
    </description>
  </property>
  <property>
    <name>hbase.master.event.waiting.time</name>
    <value>50</value>
    <description>Time to sleep between checks to see if a table event took place.
    </description>
  </property>
  <property>
    <name>hbase.regionserver.handler.count</name>
    <value>5</value>
  </property>
  <property>
    <name>hbase.regionserver.metahandler.count</name>
    <value>6</value>
  </property>
  <property>
      <name>hbase.ipc.server.read.threadpool.size</name>
    <value>3</value>
  </property>
  <property>
    <name>hbase.master.info.port</name>
    <value>-1</value>
    <description>The port for the hbase master web UI
    Set to -1 if you do not want the info server to run.
    </description>
  </property>
  <property>
    <name>hbase.master.port</name>
    <value>0</value>
    <description>Always have masters and regionservers come up on port '0' so we don't clash over
      default ports.
    </description>
  </property>
  <property>
    <name>hbase.regionserver.port</name>
    <value>0</value>
    <description>Always have masters and regionservers come up on port '0' so we don't clash over
      default ports.
    </description>
  </property>
  <property>
    <name>hbase.ipc.client.fallback-to-simple-auth-allowed</name>
    <value>true</value>
  </property>

  <property>
    <name>hbase.regionserver.info.port</name>
    <value>-1</value>
    <description>The port for the hbase regionserver web UI
    Set to -1 if you do not want the info server to run.
    </description>
  </property>
  <property>
    <name>hbase.regionserver.info.port.auto</name>
    <value>true</value>
    <description>Info server auto port bind. Enables automatic port
    search if hbase.regionserver.info.port is already in use.
    Enabled for testing to run multiple tests on one machine.
    </description>
  </property>
  <property>
    <name>hbase.regionserver.safemode</name>
    <value>false</value>
    <description>
    Turn on/off safe mode in region server. Always on for production, always off
    for tests.
    </description>
  </property>
  <property>
    <name>hbase.hregion.max.filesize</name>
    <value>67108864</value>
    <description>
    Maximum desired file size for an HRegion.  If filesize exceeds
    value + (value / 2), the HRegion is split in two.  Default: 256M.

    Keep the maximum filesize small so we split more often in tests.
    </description>
  </property>
  <property>
    <name>hadoop.log.dir</name>
    <value>${user.dir}/../logs</value>
  </property>
  <property>
    <name>hbase.zookeeper.property.clientPort</name>
    <value>21818</value>
    <description>Property from ZooKeeper's config zoo.cfg.
    The port at which the clients will connect.
    </description>
  </property>
  <property>
    <name>hbase.defaults.for.version.skip</name>
    <value>true</value>
    <description>
    Set to true to skip the 'hbase.defaults.for.version'.
    Setting this to true can be useful in contexts other than
    the other side of a maven generation; i.e. running in an
    ide.  You'll want to set this boolean to true to avoid
    seeing the RuntimeException complaint: "hbase-default.xml file
    seems to be for and old version of HBase (@@@VERSION@@@), this
    version is X.X.X-SNAPSHOT"
    </description>
  </property>
  <property>
    <name>hbase.table.sanity.checks</name>
    <value>false</value>
    <description>Skip sanity checks in tests
    </description>
  </property>
  <property>
    <name>hbase.procedure.fail.on.corruption</name>
    <value>true</value>
    <description>
      Enable replay sanity checks on procedure tests.
    </description>
  </property>
  <property>
    <name>hbase.hconnection.threads.keepalivetime</name>
    <value>3</value>
  </property>
<<<<<<< HEAD
=======
  <property>
    <name>hbase.localcluster.assign.random.ports</name>
    <value>true</value>
    <description>
      Assign random ports to master and RS info server (UI).
    </description>
  </property>
>>>>>>> 7483b111
</configuration><|MERGE_RESOLUTION|>--- conflicted
+++ resolved
@@ -158,8 +158,6 @@
     <name>hbase.hconnection.threads.keepalivetime</name>
     <value>3</value>
   </property>
-<<<<<<< HEAD
-=======
   <property>
     <name>hbase.localcluster.assign.random.ports</name>
     <value>true</value>
@@ -167,5 +165,4 @@
       Assign random ports to master and RS info server (UI).
     </description>
   </property>
->>>>>>> 7483b111
 </configuration>