/**
 *
 * Licensed to the Apache Software Foundation (ASF) under one
 * or more contributor license agreements.  See the NOTICE file
 * distributed with this work for additional information
 * regarding copyright ownership.  The ASF licenses this file
 * to you under the Apache License, Version 2.0 (the
 * "License"); you may not use this file except in compliance
 * with the License.  You may obtain a copy of the License at
 *
 *     http://www.apache.org/licenses/LICENSE-2.0
 *
 * Unless required by applicable law or agreed to in writing, software
 * distributed under the License is distributed on an "AS IS" BASIS,
 * WITHOUT WARRANTIES OR CONDITIONS OF ANY KIND, either express or implied.
 * See the License for the specific language governing permissions and
 * limitations under the License.
 */

package org.apache.hadoop.hbase.master.assignment;

import java.util.ArrayList;
import java.util.Arrays;
import java.util.Collection;
import java.util.Collections;
import java.util.Comparator;
import java.util.HashMap;
import java.util.Iterator;
import java.util.List;
import java.util.Map;
import java.util.Set;
import java.util.SortedSet;
import java.util.TreeSet;
import java.util.concurrent.ConcurrentHashMap;
import java.util.concurrent.ConcurrentSkipListMap;
import java.util.concurrent.atomic.AtomicInteger;
import java.util.function.Predicate;
<<<<<<< HEAD

=======
import java.util.stream.Collectors;
>>>>>>> 1cfab033
import org.apache.hadoop.hbase.HConstants;
import org.apache.hadoop.hbase.HRegionLocation;
import org.apache.hadoop.hbase.ServerName;
import org.apache.hadoop.hbase.TableName;
import org.apache.hadoop.hbase.client.RegionInfo;
import org.apache.hadoop.hbase.exceptions.UnexpectedStateException;
import org.apache.hadoop.hbase.master.RegionState;
import org.apache.hadoop.hbase.master.RegionState.State;
import org.apache.hadoop.hbase.procedure2.ProcedureEvent;
import org.apache.hadoop.hbase.util.Bytes;
import org.apache.hadoop.hbase.util.EnvironmentEdgeManager;
import org.apache.yetus.audience.InterfaceAudience;
import org.slf4j.Logger;
import org.slf4j.LoggerFactory;

import org.apache.hbase.thirdparty.com.google.common.annotations.VisibleForTesting;

/**
 * RegionStates contains a set of Maps that describes the in-memory state of the AM, with
 * the regions available in the system, the region in transition, the offline regions and
 * the servers holding regions.
 */
@InterfaceAudience.Private
public class RegionStates {
  private static final Logger LOG = LoggerFactory.getLogger(RegionStates.class);

  protected static final State[] STATES_EXPECTED_ON_OPEN = new State[] {
    State.OPEN, // State may already be OPEN if we died after receiving the OPEN from regionserver
                // but before complete finish of AssignProcedure. HBASE-20100.
    State.OFFLINE, State.CLOSED,      // disable/offline
    State.SPLITTING, State.SPLIT,     // ServerCrashProcedure
    State.OPENING, State.FAILED_OPEN, // already in-progress (retrying)
  };

  protected static final State[] STATES_EXPECTED_ON_CLOSE = new State[] {
    State.SPLITTING, State.SPLIT, State.MERGING, // ServerCrashProcedure
    State.OPEN,                   // enabled/open
    State.CLOSING                 // already in-progress (retrying)
  };

  private static class AssignmentProcedureEvent extends ProcedureEvent<RegionInfo> {
    public AssignmentProcedureEvent(final RegionInfo regionInfo) {
      super(regionInfo);
    }
  }

  private static class ServerReportEvent extends ProcedureEvent<ServerName> {
    public ServerReportEvent(final ServerName serverName) {
      super(serverName);
    }
  }

  /**
   * Current Region State.
   * In-memory only. Not persisted.
   */
  // Mutable/Immutable? Changes have to be synchronized or not?
  // Data members are volatile which seems to say multi-threaded access is fine.
  // In the below we do check and set but the check state could change before
  // we do the set because no synchronization....which seems dodgy. Clear up
  // understanding here... how many threads accessing? Do locks make it so one
  // thread at a time working on a single Region's RegionStateNode? Lets presume
  // so for now. Odd is that elsewhere in this RegionStates, we synchronize on
  // the RegionStateNode instance. TODO.
  public static class RegionStateNode implements Comparable<RegionStateNode> {
    private final RegionInfo regionInfo;
    private final ProcedureEvent<?> event;

    private volatile RegionTransitionProcedure procedure = null;
    private volatile ServerName regionLocation = null;
    // notice that, the lastHost will only be updated when a region is successfully CLOSED through
    // UnassignProcedure, so do not use it for critical condition as the data maybe stale and unsync
    // with the data in meta.
    private volatile ServerName lastHost = null;
    /**
     * A Region-in-Transition (RIT) moves through states.
     * See {@link State} for complete list. A Region that
     * is opened moves from OFFLINE => OPENING => OPENED.
     */
    private volatile State state = State.OFFLINE;

    /**
     * Updated whenever a call to {@link #setRegionLocation(ServerName)}
     * or {@link #setState(State, State...)}.
     */
    private volatile long lastUpdate = 0;

    private volatile long openSeqNum = HConstants.NO_SEQNUM;

    public RegionStateNode(final RegionInfo regionInfo) {
      this.regionInfo = regionInfo;
      this.event = new AssignmentProcedureEvent(regionInfo);
    }

    /**
     * @param update new region state this node should be assigned.
     * @param expected current state should be in this given list of expected states
     * @return true, if current state is in expected list; otherwise false.
     */
    public boolean setState(final State update, final State... expected) {
      if (!isInState(expected)) {
        return false;
      }
      this.state = update;
      this.lastUpdate = EnvironmentEdgeManager.currentTime();
      return true;
    }

    /**
     * Put region into OFFLINE mode (set state and clear location).
     * @return Last recorded server deploy
     */
    public ServerName offline() {
      setState(State.OFFLINE);
      return setRegionLocation(null);
    }

    /**
     * Set new {@link State} but only if currently in <code>expected</code> State
     * (if not, throw {@link UnexpectedStateException}.
     */
    public void transitionState(final State update, final State... expected)
    throws UnexpectedStateException {
      if (!setState(update, expected)) {
        throw new UnexpectedStateException("Expected " + Arrays.toString(expected) +
          " so could move to " + update + " but current state=" + getState());
      }
    }

    public boolean isInState(final State... expected) {
      if (expected != null && expected.length > 0) {
        boolean expectedState = false;
        for (int i = 0; i < expected.length; ++i) {
          expectedState |= (getState() == expected[i]);
        }
        return expectedState;
      }
      return true;
    }

    public boolean isStuck() {
      return isInState(State.FAILED_OPEN) && getProcedure() != null;
    }

    public boolean isInTransition() {
      return getProcedure() != null;
    }

    public long getLastUpdate() {
      return procedure != null ? procedure.getLastUpdate() : lastUpdate;
    }

    public void setLastHost(final ServerName serverName) {
      this.lastHost = serverName;
    }

    public void setOpenSeqNum(final long seqId) {
      this.openSeqNum = seqId;
    }

    public ServerName setRegionLocation(final ServerName serverName) {
      ServerName lastRegionLocation = this.regionLocation;
      if (LOG.isTraceEnabled() && serverName == null) {
        LOG.trace("Tracking when we are set to null " + this, new Throwable("TRACE"));
      }
      this.regionLocation = serverName;
      this.lastUpdate = EnvironmentEdgeManager.currentTime();
      return lastRegionLocation;
    }

    public boolean setProcedure(final RegionTransitionProcedure proc) {
      if (this.procedure != null && this.procedure != proc) {
        return false;
      }
      this.procedure = proc;
      return true;
    }

    public boolean unsetProcedure(final RegionTransitionProcedure proc) {
      if (this.procedure != null && this.procedure != proc) {
        return false;
      }
      this.procedure = null;
      return true;
    }

    public RegionTransitionProcedure getProcedure() {
      return procedure;
    }

    public ProcedureEvent<?> getProcedureEvent() {
      return event;
    }

    public RegionInfo getRegionInfo() {
      return regionInfo;
    }

    public TableName getTable() {
      return getRegionInfo().getTable();
    }

    public boolean isSystemTable() {
      return getTable().isSystemTable();
    }

    public ServerName getLastHost() {
      return lastHost;
    }

    public ServerName getRegionLocation() {
      return regionLocation;
    }

    public State getState() {
      return state;
    }

    public long getOpenSeqNum() {
      return openSeqNum;
    }

    public int getFormatVersion() {
      // we don't have any format for now
      // it should probably be in regionInfo.getFormatVersion()
      return 0;
    }

    public RegionState toRegionState() {
      return new RegionState(getRegionInfo(), getState(), getLastUpdate(), getRegionLocation());
    }

    @Override
    public int compareTo(final RegionStateNode other) {
      // NOTE: RegionInfo sort by table first, so we are relying on that.
      // we have a TestRegionState#testOrderedByTable() that check for that.
      return RegionInfo.COMPARATOR.compare(getRegionInfo(), other.getRegionInfo());
    }

    @Override
    public int hashCode() {
      return getRegionInfo().hashCode();
    }

    @Override
    public boolean equals(final Object other) {
      if (this == other) return true;
      if (!(other instanceof RegionStateNode)) return false;
      return compareTo((RegionStateNode)other) == 0;
    }

    @Override
    public String toString() {
      return toDescriptiveString();
    }

    public String toShortString() {
      // rit= is the current Region-In-Transition State -- see State enum.
      return String.format("rit=%s, location=%s", getState(), getRegionLocation());
    }

    public String toDescriptiveString() {
      return String.format("%s, table=%s, region=%s",
        toShortString(), getTable(), getRegionInfo().getEncodedName());
    }
  }

  // This comparator sorts the RegionStates by time stamp then Region name.
  // Comparing by timestamp alone can lead us to discard different RegionStates that happen
  // to share a timestamp.
  private static class RegionStateStampComparator implements Comparator<RegionState> {
    @Override
    public int compare(final RegionState l, final RegionState r) {
      int stampCmp = Long.compare(l.getStamp(), r.getStamp());
      return stampCmp != 0 ? stampCmp : RegionInfo.COMPARATOR.compare(l.getRegion(), r.getRegion());
    }
  }

  /**
   * Server State.
   */
  public enum ServerState {
    /**
     * Initial state. Available.
     */
    ONLINE,

    /**
     * Only server which carries meta can have this state. We will split wal for meta and then
     * assign meta first before splitting other wals.
     */
    SPLITTING_META,

    /**
     * Indicate that the meta splitting is done. We need this state so that the UnassignProcedure
     * for meta can safely quit. See the comments in UnassignProcedure.remoteCallFailed for more
     * details.
     */
    SPLITTING_META_DONE,

    /**
     * Server expired/crashed. Currently undergoing WAL splitting.
     */
    SPLITTING,

    /**
     * WAL splitting done. This state will be used to tell the UnassignProcedure that it can safely
     * quit. See the comments in UnassignProcedure.remoteCallFailed for more details.
     */
    OFFLINE
  }

  /**
   * State of Server; list of hosted regions, etc.
   */
  public static class ServerStateNode implements Comparable<ServerStateNode> {
    private final ServerReportEvent reportEvent;

    private final Set<RegionStateNode> regions;
    private final ServerName serverName;

    private volatile ServerState state = ServerState.ONLINE;

    public ServerStateNode(final ServerName serverName) {
      this.serverName = serverName;
      this.regions = ConcurrentHashMap.newKeySet();
      this.reportEvent = new ServerReportEvent(serverName);
    }

    public ServerName getServerName() {
      return serverName;
    }

    public ServerState getState() {
      return state;
    }

    public ProcedureEvent<?> getReportEvent() {
      return reportEvent;
    }

    public boolean isInState(final ServerState... expected) {
      boolean expectedState = false;
      if (expected != null) {
        for (int i = 0; i < expected.length; ++i) {
          expectedState |= (state == expected[i]);
        }
      }
      return expectedState;
    }

    private void setState(final ServerState state) {
      this.state = state;
    }

    public Set<RegionStateNode> getRegions() {
      return regions;
    }

    public int getRegionCount() {
      return regions.size();
    }

    public ArrayList<RegionInfo> getRegionInfoList() {
      ArrayList<RegionInfo> hris = new ArrayList<RegionInfo>(regions.size());
      for (RegionStateNode region: regions) {
        hris.add(region.getRegionInfo());
      }
      return hris;
    }

    public void addRegion(final RegionStateNode regionNode) {
      this.regions.add(regionNode);
    }

    public void removeRegion(final RegionStateNode regionNode) {
      this.regions.remove(regionNode);
    }

    @Override
    public int compareTo(final ServerStateNode other) {
      return getServerName().compareTo(other.getServerName());
    }

    @Override
    public int hashCode() {
      return getServerName().hashCode();
    }

    @Override
    public boolean equals(final Object other) {
      if (this == other) return true;
      if (!(other instanceof ServerStateNode)) return false;
      return compareTo((ServerStateNode)other) == 0;
    }

    @Override
    public String toString() {
      return String.format("ServerStateNode(%s)", getServerName());
    }
  }

  public final static RegionStateStampComparator REGION_STATE_STAMP_COMPARATOR =
      new RegionStateStampComparator();

  // TODO: Replace the ConcurrentSkipListMaps
  /**
   * RegionName -- i.e. RegionInfo.getRegionName() -- as bytes to {@link RegionStateNode}
   */
  private final ConcurrentSkipListMap<byte[], RegionStateNode> regionsMap =
      new ConcurrentSkipListMap<byte[], RegionStateNode>(Bytes.BYTES_COMPARATOR);

  private final ConcurrentSkipListMap<RegionInfo, RegionStateNode> regionInTransition =
    new ConcurrentSkipListMap<RegionInfo, RegionStateNode>(RegionInfo.COMPARATOR);

  /**
   * Regions marked as offline on a read of hbase:meta. Unused or at least, once
   * offlined, regions have no means of coming on line again. TODO.
   */
  private final ConcurrentSkipListMap<RegionInfo, RegionStateNode> regionOffline =
    new ConcurrentSkipListMap<RegionInfo, RegionStateNode>();

  private final ConcurrentSkipListMap<byte[], RegionFailedOpen> regionFailedOpen =
    new ConcurrentSkipListMap<byte[], RegionFailedOpen>(Bytes.BYTES_COMPARATOR);

  private final ConcurrentHashMap<ServerName, ServerStateNode> serverMap =
      new ConcurrentHashMap<ServerName, ServerStateNode>();

  public RegionStates() { }

  public void clear() {
    regionsMap.clear();
    regionInTransition.clear();
    regionOffline.clear();
    serverMap.clear();
  }

  @VisibleForTesting
  public boolean isRegionInRegionStates(final RegionInfo hri) {
    return (regionsMap.containsKey(hri.getRegionName()) || regionInTransition.containsKey(hri)
        || regionOffline.containsKey(hri));
  }

  // ==========================================================================
  //  RegionStateNode helpers
  // ==========================================================================
  protected RegionStateNode createRegionStateNode(final RegionInfo regionInfo) {
    RegionStateNode newNode = new RegionStateNode(regionInfo);
    RegionStateNode oldNode = regionsMap.putIfAbsent(regionInfo.getRegionName(), newNode);
    return oldNode != null ? oldNode : newNode;
  }

  protected RegionStateNode getOrCreateRegionStateNode(final RegionInfo regionInfo) {
    RegionStateNode node = regionsMap.get(regionInfo.getRegionName());
    return node != null ? node : createRegionStateNode(regionInfo);
  }

  RegionStateNode getRegionStateNodeFromName(final byte[] regionName) {
    return regionsMap.get(regionName);
  }

  protected RegionStateNode getRegionStateNode(final RegionInfo regionInfo) {
    return getRegionStateNodeFromName(regionInfo.getRegionName());
  }

  public void deleteRegion(final RegionInfo regionInfo) {
    regionsMap.remove(regionInfo.getRegionName());
    // See HBASE-20860
    // After master restarts, merged regions' RIT state may not be cleaned,
    // making sure they are cleaned here
    if (regionInTransition.containsKey(regionInfo)) {
      regionInTransition.remove(regionInfo);
    }
    // Remove from the offline regions map too if there.
    if (this.regionOffline.containsKey(regionInfo)) {
      if (LOG.isTraceEnabled()) LOG.trace("Removing from regionOffline Map: " + regionInfo);
      this.regionOffline.remove(regionInfo);
    }
  }

  ArrayList<RegionStateNode> getTableRegionStateNodes(final TableName tableName) {
    final ArrayList<RegionStateNode> regions = new ArrayList<RegionStateNode>();
    for (RegionStateNode node: regionsMap.tailMap(tableName.getName()).values()) {
      if (!node.getTable().equals(tableName)) break;
      regions.add(node);
    }
    return regions;
  }

  ArrayList<RegionState> getTableRegionStates(final TableName tableName) {
    final ArrayList<RegionState> regions = new ArrayList<RegionState>();
    for (RegionStateNode node: regionsMap.tailMap(tableName.getName()).values()) {
      if (!node.getTable().equals(tableName)) break;
      regions.add(node.toRegionState());
    }
    return regions;
  }

  ArrayList<RegionInfo> getTableRegionsInfo(final TableName tableName) {
    final ArrayList<RegionInfo> regions = new ArrayList<RegionInfo>();
    for (RegionStateNode node: regionsMap.tailMap(tableName.getName()).values()) {
      if (!node.getTable().equals(tableName)) break;
      regions.add(node.getRegionInfo());
    }
    return regions;
  }

  Collection<RegionStateNode> getRegionStateNodes() {
    return regionsMap.values();
  }

  public ArrayList<RegionState> getRegionStates() {
    final ArrayList<RegionState> regions = new ArrayList<RegionState>(regionsMap.size());
    for (RegionStateNode node: regionsMap.values()) {
      regions.add(node.toRegionState());
    }
    return regions;
  }

  // ==========================================================================
  //  RegionState helpers
  // ==========================================================================
  public RegionState getRegionState(final RegionInfo regionInfo) {
    RegionStateNode regionStateNode = getRegionStateNode(regionInfo);
    return regionStateNode == null ? null : regionStateNode.toRegionState();
  }

  public RegionState getRegionState(final String encodedRegionName) {
    // TODO: Need a map <encodedName, ...> but it is just dispatch merge...
    for (RegionStateNode node: regionsMap.values()) {
      if (node.getRegionInfo().getEncodedName().equals(encodedRegionName)) {
        return node.toRegionState();
      }
    }
    return null;
  }

  // ============================================================================================
  //  TODO: helpers
  // ============================================================================================
  public boolean hasTableRegionStates(final TableName tableName) {
    // TODO
    return !getTableRegionStates(tableName).isEmpty();
  }

  /**
   * @return Returns regions for a table which are open or about to be open (OPEN or OPENING)
   */
  public List<RegionInfo> getOpenRegionsOfTable(final TableName table) {
    // We want to get regions which are already open on the cluster or are about to be open.
    // The use-case is for identifying regions which need to be re-opened to ensure they see some
    // new configuration. Regions in OPENING now are presently being opened by a RS, so we can
    // assume that they will imminently be OPEN but may not see our configuration change
    return getRegionsOfTable(
        table, (state) -> state.isInState(State.OPEN) || state.isInState(State.OPENING));
  }

  /**
   * @return Return online regions of table; does not include OFFLINE or SPLITTING regions.
   */
  public List<RegionInfo> getRegionsOfTable(final TableName table) {
    return getRegionsOfTable(table, false);
  }

  private HRegionLocation createRegionForReopen(RegionStateNode node) {
    synchronized (node) {
      if (!include(node, false)) {
        return null;
      }
      if (node.isInState(State.OPEN)) {
        return new HRegionLocation(node.getRegionInfo(), node.getRegionLocation(),
          node.getOpenSeqNum());
      } else if (node.isInState(State.OPENING)) {
        return new HRegionLocation(node.getRegionInfo(), node.getRegionLocation(), -1);
      } else {
        return null;
      }
    }
  }

  /**
<<<<<<< HEAD
   * @return Return online regions of table; does not include OFFLINE or SPLITTING regions.
   */
  public List<RegionInfo> getRegionsOfTable(final TableName table, boolean offline) {
    return getRegionsOfTable(table, (state) -> include(state, offline));
  }

  /**
   * @return Return the regions of the table; does not include OFFLINE unless you set
   * <code>offline</code> to true. Does not include regions that are in the
   * {@link State#SPLIT} state.
   */
  public List<RegionInfo> getRegionsOfTable(
      final TableName table, Predicate<RegionStateNode> filter) {
    final ArrayList<RegionStateNode> nodes = getTableRegionStateNodes(table);
    final ArrayList<RegionInfo> hris = new ArrayList<RegionInfo>(nodes.size());
    for (RegionStateNode node: nodes) {
      if (filter.test(node)) {
        hris.add(node.getRegionInfo());
=======
   * Get the regions to be reopened when modifying a table.
   * <p/>
   * Notice that the {@code openSeqNum} in the returned HRegionLocation is also used to indicate the
   * state of this region, positive means the region is in {@link State#OPEN}, -1 means
   * {@link State#OPENING}. And for regions in other states we do not need reopen them.
   */
  public List<HRegionLocation> getRegionsOfTableForReopen(TableName tableName) {
    return getTableRegionStateNodes(tableName).stream().map(this::createRegionForReopen)
      .filter(r -> r != null).collect(Collectors.toList());
  }

  /**
   * Check whether the region has been reopened. The meaning of the {@link HRegionLocation} is the
   * same with {@link #getRegionsOfTableForReopen(TableName)}.
   * <p/>
   * For a region which is in {@link State#OPEN} before, if the region state is changed or the open
   * seq num is changed, we can confirm that it has been reopened.
   * <p/>
   * For a region which is in {@link State#OPENING} before, usually it will be in {@link State#OPEN}
   * now and we will schedule a MRP to reopen it. But there are several exceptions:
   * <ul>
   * <li>The region is in state other than {@link State#OPEN} or {@link State#OPENING}.</li>
   * <li>The location of the region has been changed</li>
   * </ul>
   * Of course the region could still be in {@link State#OPENING} state and still on the same
   * server, then here we will still return a {@link HRegionLocation} for it, just like
   * {@link #getRegionsOfTableForReopen(TableName)}.
   * @param oldLoc the previous state/location of this region
   * @return null if the region has been reopened, otherwise a new {@link HRegionLocation} which
   *         means we still need to reopen the region.
   * @see #getRegionsOfTableForReopen(TableName)
   */
  public HRegionLocation checkReopened(HRegionLocation oldLoc) {
    RegionStateNode node = getRegionStateNode(oldLoc.getRegion());
    // HBASE-20921
    // if the oldLoc's state node does not exist, that means the region is
    // merged or split, no need to check it
    if (node == null) {
      return null;
    }
    synchronized (node) {
      if (oldLoc.getSeqNum() >= 0) {
        // in OPEN state before
        if (node.isInState(State.OPEN)) {
          if (node.getOpenSeqNum() > oldLoc.getSeqNum()) {
            // normal case, the region has been reopened
            return null;
          } else {
            // the open seq num does not change, need to reopen again
            return new HRegionLocation(node.getRegionInfo(), node.getRegionLocation(),
              node.getOpenSeqNum());
          }
        } else {
          // the state has been changed so we can make sure that the region has been reopened(not
          // finished maybe, but not a problem).
          return null;
        }
      } else {
        // in OPENING state before
        if (!node.isInState(State.OPEN, State.OPENING)) {
          // not in OPEN or OPENING state, then we can make sure that the region has been
          // reopened(not finished maybe, but not a problem)
          return null;
        } else {
          if (!node.getRegionLocation().equals(oldLoc.getServerName())) {
            // the region has been moved, so we can make sure that the region has been reopened.
            return null;
          }
          // normal case, we are still in OPENING state, or the reopen has been opened and the state
          // is changed to OPEN.
          long openSeqNum = node.isInState(State.OPEN) ? node.getOpenSeqNum() : -1;
          return new HRegionLocation(node.getRegionInfo(), node.getRegionLocation(), openSeqNum);
        }
>>>>>>> 1cfab033
      }
    }
  }

  /**
   * @return Return online regions of table; does not include OFFLINE or SPLITTING regions.
   */
  public List<RegionInfo> getRegionsOfTable(TableName table, boolean offline) {
    return getRegionsOfTable(table, state -> include(state, offline));
  }

  /**
   * @return Return the regions of the table; does not include OFFLINE unless you set
   *         <code>offline</code> to true. Does not include regions that are in the
   *         {@link State#SPLIT} state.
   */
  private List<RegionInfo> getRegionsOfTable(TableName table, Predicate<RegionStateNode> filter) {
    return getTableRegionStateNodes(table).stream().filter(filter).map(n -> n.getRegionInfo())
      .collect(Collectors.toList());
  }

  /**
   * Utility. Whether to include region in list of regions. Default is to
   * weed out split and offline regions.
   * @return True if we should include the <code>node</code> (do not include
   * if split or offline unless <code>offline</code> is set to true.
   */
  boolean include(final RegionStateNode node, final boolean offline) {
    if (LOG.isTraceEnabled()) {
      LOG.trace("WORKING ON " + node + " " + node.getRegionInfo());
    }
    if (node.isInState(State.SPLIT)) return false;
    if (node.isInState(State.OFFLINE) && !offline) return false;
    final RegionInfo hri = node.getRegionInfo();
    return (!hri.isOffline() && !hri.isSplit()) ||
        ((hri.isOffline() || hri.isSplit()) && offline);
  }

  /**
   * Returns the set of regions hosted by the specified server
   * @param serverName the server we are interested in
   * @return set of RegionInfo hosted by the specified server
   */
  public List<RegionInfo> getServerRegionInfoSet(final ServerName serverName) {
    final ServerStateNode serverInfo = getServerNode(serverName);
    if (serverInfo == null) return Collections.emptyList();

    synchronized (serverInfo) {
      return serverInfo.getRegionInfoList();
    }
  }

  // ============================================================================================
  // Split helpers
  // These methods will only be called in ServerCrashProcedure, and at the end of SCP we will remove
  // the ServerStateNode by calling removeServer.
  // ============================================================================================

  private void setServerState(ServerName serverName, ServerState state) {
    ServerStateNode serverNode = getOrCreateServer(serverName);
    synchronized (serverNode) {
      serverNode.setState(state);
    }
  }

  /**
   * Call this when we start meta log splitting a crashed Server.
   * @see #metaLogSplit(ServerName)
   */
  public void metaLogSplitting(ServerName serverName) {
    setServerState(serverName, ServerState.SPLITTING_META);
  }

  /**
   * Called after we've split the meta logs on a crashed Server.
   * @see #metaLogSplitting(ServerName)
   */
  public void metaLogSplit(ServerName serverName) {
    setServerState(serverName, ServerState.SPLITTING_META_DONE);
  }

  /**
   * Call this when we start log splitting for a crashed Server.
   * @see #logSplit(ServerName)
   */
  public void logSplitting(final ServerName serverName) {
    setServerState(serverName, ServerState.SPLITTING);
  }

  /**
   * Called after we've split all logs on a crashed Server.
   * @see #logSplitting(ServerName)
   */
  public void logSplit(final ServerName serverName) {
    setServerState(serverName, ServerState.OFFLINE);
  }

  @VisibleForTesting
  public void updateRegionState(final RegionInfo regionInfo, final State state) {
    final RegionStateNode regionNode = getOrCreateRegionStateNode(regionInfo);
    synchronized (regionNode) {
      regionNode.setState(state);
    }
  }

  // ============================================================================================
  //  TODO:
  // ============================================================================================
  public List<RegionInfo> getAssignedRegions() {
    final List<RegionInfo> result = new ArrayList<RegionInfo>();
    for (RegionStateNode node: regionsMap.values()) {
      if (!node.isInTransition()) {
        result.add(node.getRegionInfo());
      }
    }
    return result;
  }

  public boolean isRegionInState(final RegionInfo regionInfo, final State... state) {
    final RegionStateNode region = getRegionStateNode(regionInfo);
    if (region != null) {
      synchronized (region) {
        return region.isInState(state);
      }
    }
    return false;
  }

  public boolean isRegionOnline(final RegionInfo regionInfo) {
    return isRegionInState(regionInfo, State.OPEN);
  }

  /**
   * @return True if region is offline (In OFFLINE or CLOSED state).
   */
  public boolean isRegionOffline(final RegionInfo regionInfo) {
    return isRegionInState(regionInfo, State.OFFLINE, State.CLOSED);
  }

  public Map<ServerName, List<RegionInfo>> getSnapShotOfAssignment(
      final Collection<RegionInfo> regions) {
    final Map<ServerName, List<RegionInfo>> result = new HashMap<ServerName, List<RegionInfo>>();
    for (RegionInfo hri: regions) {
      final RegionStateNode node = getRegionStateNode(hri);
      if (node == null) continue;

      // TODO: State.OPEN
      final ServerName serverName = node.getRegionLocation();
      if (serverName == null) continue;

      List<RegionInfo> serverRegions = result.get(serverName);
      if (serverRegions == null) {
        serverRegions = new ArrayList<RegionInfo>();
        result.put(serverName, serverRegions);
      }

      serverRegions.add(node.getRegionInfo());
    }
    return result;
  }

  public Map<RegionInfo, ServerName> getRegionAssignments() {
    final HashMap<RegionInfo, ServerName> assignments = new HashMap<RegionInfo, ServerName>();
    for (RegionStateNode node: regionsMap.values()) {
      assignments.put(node.getRegionInfo(), node.getRegionLocation());
    }
    return assignments;
  }

  public Map<RegionState.State, List<RegionInfo>> getRegionByStateOfTable(TableName tableName) {
    final State[] states = State.values();
    final Map<RegionState.State, List<RegionInfo>> tableRegions =
        new HashMap<State, List<RegionInfo>>(states.length);
    for (int i = 0; i < states.length; ++i) {
      tableRegions.put(states[i], new ArrayList<RegionInfo>());
    }

    for (RegionStateNode node: regionsMap.values()) {
      if (node.getTable().equals(tableName)) {
        tableRegions.get(node.getState()).add(node.getRegionInfo());
      }
    }
    return tableRegions;
  }

  public ServerName getRegionServerOfRegion(final RegionInfo regionInfo) {
    final RegionStateNode region = getRegionStateNode(regionInfo);
    if (region != null) {
      synchronized (region) {
        ServerName server = region.getRegionLocation();
        return server != null ? server : region.getLastHost();
      }
    }
    return null;
  }

  /**
   * This is an EXPENSIVE clone.  Cloning though is the safest thing to do.
   * Can't let out original since it can change and at least the load balancer
   * wants to iterate this exported list.  We need to synchronize on regions
   * since all access to this.servers is under a lock on this.regions.
   * @param forceByCluster a flag to force to aggregate the server-load to the cluster level
   * @return A clone of current assignments by table.
   */
  public Map<TableName, Map<ServerName, List<RegionInfo>>> getAssignmentsByTable(
      final boolean forceByCluster) {
    if (!forceByCluster) return getAssignmentsByTable();

    final HashMap<ServerName, List<RegionInfo>> ensemble =
      new HashMap<ServerName, List<RegionInfo>>(serverMap.size());
    for (ServerStateNode serverNode: serverMap.values()) {
      ensemble.put(serverNode.getServerName(), serverNode.getRegionInfoList());
    }

    // TODO: can we use Collections.singletonMap(HConstants.ENSEMBLE_TABLE_NAME, ensemble)?
    final Map<TableName, Map<ServerName, List<RegionInfo>>> result =
      new HashMap<TableName, Map<ServerName, List<RegionInfo>>>(1);
    result.put(HConstants.ENSEMBLE_TABLE_NAME, ensemble);
    return result;
  }

  public Map<TableName, Map<ServerName, List<RegionInfo>>> getAssignmentsByTable() {
    final Map<TableName, Map<ServerName, List<RegionInfo>>> result = new HashMap<>();
    for (RegionStateNode node: regionsMap.values()) {
      Map<ServerName, List<RegionInfo>> tableResult = result.get(node.getTable());
      if (tableResult == null) {
        tableResult = new HashMap<ServerName, List<RegionInfo>>();
        result.put(node.getTable(), tableResult);
      }

      final ServerName serverName = node.getRegionLocation();
      if (serverName == null) {
        LOG.info("Skipping, no server for " + node);
        continue;
      }
      List<RegionInfo> serverResult = tableResult.get(serverName);
      if (serverResult == null) {
        serverResult = new ArrayList<RegionInfo>();
        tableResult.put(serverName, serverResult);
      }

      serverResult.add(node.getRegionInfo());
    }
    // Add online servers with no assignment for the table.
    for (Map<ServerName, List<RegionInfo>> table: result.values()) {
        for (ServerName svr : serverMap.keySet()) {
          if (!table.containsKey(svr)) {
            table.put(svr, new ArrayList<RegionInfo>());
          }
        }
    }
    return result;
  }

  // ==========================================================================
  //  Region in transition helpers
  // ==========================================================================
  protected boolean addRegionInTransition(final RegionStateNode regionNode,
      final RegionTransitionProcedure procedure) {
    if (procedure != null && !regionNode.setProcedure(procedure)) return false;

    regionInTransition.put(regionNode.getRegionInfo(), regionNode);
    return true;
  }

  protected void removeRegionInTransition(final RegionStateNode regionNode,
      final RegionTransitionProcedure procedure) {
    regionInTransition.remove(regionNode.getRegionInfo());
    regionNode.unsetProcedure(procedure);
  }

  public boolean hasRegionsInTransition() {
    return !regionInTransition.isEmpty();
  }

  public boolean isRegionInTransition(final RegionInfo regionInfo) {
    final RegionStateNode node = regionInTransition.get(regionInfo);
    return node != null ? node.isInTransition() : false;
  }

  /**
   * @return If a procedure-in-transition for <code>hri</code>, return it else null.
   */
  public RegionTransitionProcedure getRegionTransitionProcedure(final RegionInfo hri) {
    RegionStateNode node = regionInTransition.get(hri);
    if (node == null) return null;
    return node.getProcedure();
  }

  public RegionState getRegionTransitionState(final RegionInfo hri) {
    RegionStateNode node = regionInTransition.get(hri);
    if (node == null) return null;

    synchronized (node) {
      return node.isInTransition() ? node.toRegionState() : null;
    }
  }

  public List<RegionStateNode> getRegionsInTransition() {
    return new ArrayList<RegionStateNode>(regionInTransition.values());
  }

  /**
   * Get the number of regions in transition.
   */
  public int getRegionsInTransitionCount() {
    return regionInTransition.size();
  }

  public List<RegionState> getRegionsStateInTransition() {
    final List<RegionState> rit = new ArrayList<RegionState>(regionInTransition.size());
    for (RegionStateNode node: regionInTransition.values()) {
      rit.add(node.toRegionState());
    }
    return rit;
  }

  public SortedSet<RegionState> getRegionsInTransitionOrderedByTimestamp() {
    final SortedSet<RegionState> rit = new TreeSet<RegionState>(REGION_STATE_STAMP_COMPARATOR);
    for (RegionStateNode node: regionInTransition.values()) {
      rit.add(node.toRegionState());
    }
    return rit;
  }

  // ==========================================================================
  //  Region offline helpers
  // ==========================================================================
  // TODO: Populated when we read meta but regions never make it out of here.
  public void addToOfflineRegions(final RegionStateNode regionNode) {
    LOG.info("Added to offline, CURRENTLY NEVER CLEARED!!! " + regionNode);
    regionOffline.put(regionNode.getRegionInfo(), regionNode);
  }

  // TODO: Unused.
  public void removeFromOfflineRegions(final RegionInfo regionInfo) {
    regionOffline.remove(regionInfo);
  }

  // ==========================================================================
  //  Region FAIL_OPEN helpers
  // ==========================================================================
  public static final class RegionFailedOpen {
    private final RegionStateNode regionNode;

    private volatile Exception exception = null;
    private AtomicInteger retries = new AtomicInteger();

    public RegionFailedOpen(final RegionStateNode regionNode) {
      this.regionNode = regionNode;
    }

    public RegionStateNode getRegionStateNode() {
      return regionNode;
    }

    public RegionInfo getRegionInfo() {
      return regionNode.getRegionInfo();
    }

    public int incrementAndGetRetries() {
      return this.retries.incrementAndGet();
    }

    public int getRetries() {
      return retries.get();
    }

    public void setException(final Exception exception) {
      this.exception = exception;
    }

    public Exception getException() {
      return this.exception;
    }
  }

  public RegionFailedOpen addToFailedOpen(final RegionStateNode regionNode) {
    final byte[] key = regionNode.getRegionInfo().getRegionName();
    RegionFailedOpen node = regionFailedOpen.get(key);
    if (node == null) {
      RegionFailedOpen newNode = new RegionFailedOpen(regionNode);
      RegionFailedOpen oldNode = regionFailedOpen.putIfAbsent(key, newNode);
      node = oldNode != null ? oldNode : newNode;
    }
    return node;
  }

  public RegionFailedOpen getFailedOpen(final RegionInfo regionInfo) {
    return regionFailedOpen.get(regionInfo.getRegionName());
  }

  public void removeFromFailedOpen(final RegionInfo regionInfo) {
    regionFailedOpen.remove(regionInfo.getRegionName());
  }

  public List<RegionState> getRegionFailedOpen() {
    if (regionFailedOpen.isEmpty()) return Collections.emptyList();

    ArrayList<RegionState> regions = new ArrayList<RegionState>(regionFailedOpen.size());
    for (RegionFailedOpen r: regionFailedOpen.values()) {
      regions.add(r.getRegionStateNode().toRegionState());
    }
    return regions;
  }

  // ==========================================================================
  //  Servers
  // ==========================================================================

  /**
   * Be judicious calling this method. Do it on server register ONLY otherwise
   * you could mess up online server accounting. TOOD: Review usage and convert
   * to {@link #getServerNode(ServerName)} where we can.
   */
  public ServerStateNode getOrCreateServer(final ServerName serverName) {
    ServerStateNode node = serverMap.get(serverName);
    if (node == null) {
      node = new ServerStateNode(serverName);
      ServerStateNode oldNode = serverMap.putIfAbsent(serverName, node);
      node = oldNode != null ? oldNode : node;
    }
    return node;
  }

  public void removeServer(final ServerName serverName) {
    serverMap.remove(serverName);
  }

  protected ServerStateNode getServerNode(final ServerName serverName) {
    return serverMap.get(serverName);
  }

  public double getAverageLoad() {
    int numServers = 0;
    int totalLoad = 0;
    for (ServerStateNode node: serverMap.values()) {
      totalLoad += node.getRegionCount();
      numServers++;
    }
    return numServers == 0 ? 0.0: (double)totalLoad / (double)numServers;
  }

  public ServerStateNode addRegionToServer(final RegionStateNode regionNode) {
    ServerStateNode serverNode = getOrCreateServer(regionNode.getRegionLocation());
    serverNode.addRegion(regionNode);
    return serverNode;
  }

  public ServerStateNode removeRegionFromServer(final ServerName serverName,
      final RegionStateNode regionNode) {
    ServerStateNode serverNode = getOrCreateServer(serverName);
    serverNode.removeRegion(regionNode);
    return serverNode;
  }

  // ==========================================================================
  //  ToString helpers
  // ==========================================================================
  public static String regionNamesToString(final Collection<byte[]> regions) {
    final StringBuilder sb = new StringBuilder();
    final Iterator<byte[]> it = regions.iterator();
    sb.append("[");
    if (it.hasNext()) {
      sb.append(Bytes.toStringBinary(it.next()));
      while (it.hasNext()) {
        sb.append(", ");
        sb.append(Bytes.toStringBinary(it.next()));
      }
    }
    sb.append("]");
    return sb.toString();
  }
}<|MERGE_RESOLUTION|>--- conflicted
+++ resolved
@@ -35,11 +35,7 @@
 import java.util.concurrent.ConcurrentSkipListMap;
 import java.util.concurrent.atomic.AtomicInteger;
 import java.util.function.Predicate;
-<<<<<<< HEAD
-
-=======
 import java.util.stream.Collectors;
->>>>>>> 1cfab033
 import org.apache.hadoop.hbase.HConstants;
 import org.apache.hadoop.hbase.HRegionLocation;
 import org.apache.hadoop.hbase.ServerName;
@@ -621,26 +617,6 @@
   }
 
   /**
-<<<<<<< HEAD
-   * @return Return online regions of table; does not include OFFLINE or SPLITTING regions.
-   */
-  public List<RegionInfo> getRegionsOfTable(final TableName table, boolean offline) {
-    return getRegionsOfTable(table, (state) -> include(state, offline));
-  }
-
-  /**
-   * @return Return the regions of the table; does not include OFFLINE unless you set
-   * <code>offline</code> to true. Does not include regions that are in the
-   * {@link State#SPLIT} state.
-   */
-  public List<RegionInfo> getRegionsOfTable(
-      final TableName table, Predicate<RegionStateNode> filter) {
-    final ArrayList<RegionStateNode> nodes = getTableRegionStateNodes(table);
-    final ArrayList<RegionInfo> hris = new ArrayList<RegionInfo>(nodes.size());
-    for (RegionStateNode node: nodes) {
-      if (filter.test(node)) {
-        hris.add(node.getRegionInfo());
-=======
    * Get the regions to be reopened when modifying a table.
    * <p/>
    * Notice that the {@code openSeqNum} in the returned HRegionLocation is also used to indicate the
@@ -714,7 +690,6 @@
           long openSeqNum = node.isInState(State.OPEN) ? node.getOpenSeqNum() : -1;
           return new HRegionLocation(node.getRegionInfo(), node.getRegionLocation(), openSeqNum);
         }
->>>>>>> 1cfab033
       }
     }
   }
