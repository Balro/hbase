--- conflicted
+++ resolved
@@ -2213,7 +2213,6 @@
     checkTableExists(tableName);
 
     return modifyTable(tableName, new TableDescriptorGetter() {
-<<<<<<< HEAD
 
       @Override
       public TableDescriptor get() throws IOException {
@@ -2223,17 +2222,6 @@
               + "' in table '" + tableName + "' already exists so cannot be added");
         }
 
-=======
-
-      @Override
-      public TableDescriptor get() throws IOException {
-        TableDescriptor old = getTableDescriptors().get(tableName);
-        if (old.hasColumnFamily(column.getName())) {
-          throw new InvalidFamilyOperationException("Column family '" + column.getNameAsString()
-              + "' in table '" + tableName + "' already exists so cannot be added");
-        }
-
->>>>>>> 1cfab033
         return TableDescriptorBuilder.newBuilder(old).setColumnFamily(column).build();
       }
     }, nonceGroup, nonce);
