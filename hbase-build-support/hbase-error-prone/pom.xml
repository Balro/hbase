--- conflicted
+++ resolved
@@ -23,19 +23,11 @@
   <parent>
     <artifactId>hbase-build-support</artifactId>
     <groupId>org.apache.hbase</groupId>
-<<<<<<< HEAD
     <version>2.0.0-cdh6.x-SNAPSHOT</version>
     <relativePath>..</relativePath>
   </parent>
   <artifactId>hbase-error-prone</artifactId>
   <version>2.0.0-cdh6.x-SNAPSHOT</version>
-=======
-    <version>2.0.0-beta-1</version>
-    <relativePath>..</relativePath>
-  </parent>
-  <artifactId>hbase-error-prone</artifactId>
-  <version>2.0.0-beta-1</version>
->>>>>>> 4c31374a
   <name>Apache HBase - Error Prone Rules</name>
   <description>Module to hold error prone custom rules for HBase.</description>
 
