--- conflicted
+++ resolved
@@ -19,43 +19,11 @@
      * limitations under the License.
      */
     -->
-<<<<<<< HEAD
-    <modelVersion>4.0.0</modelVersion>
-    <parent>
-        <artifactId>hbase</artifactId>
-        <groupId>org.apache.hbase</groupId>
-        <version>2.0.0-cdh6.x-SNAPSHOT</version>
-        <relativePath>..</relativePath>
-    </parent>
-
-    <artifactId>hbase-protocol</artifactId>
-    <name>Apache HBase - Protocol</name>
-    <description>Protobuf protocol classes used by HBase to communicate.</description>
-
-    <properties>
-      <maven.javadoc.skip>true</maven.javadoc.skip>
-    </properties>
-
-    <build>
-      <plugins>
-        <plugin>
-          <groupId>org.apache.maven.plugins</groupId>
-          <artifactId>maven-site-plugin</artifactId>
-          <configuration>
-            <skip>true</skip>
-          </configuration>
-        </plugin>
-        <!-- Make a jar and put the sources in the jar -->
-        <plugin>
-          <groupId>org.apache.maven.plugins</groupId>
-          <artifactId>maven-source-plugin</artifactId>
-        </plugin>
-=======
   <modelVersion>4.0.0</modelVersion>
   <parent>
     <artifactId>hbase</artifactId>
     <groupId>org.apache.hbase</groupId>
-    <version>2.0.0-alpha-2-SNAPSHOT</version>
+    <version>2.0.0-cdh6.x-SNAPSHOT</version>
     <relativePath>..</relativePath>
   </parent>
   <artifactId>hbase-protocol</artifactId>
@@ -78,7 +46,6 @@
         <groupId>org.apache.maven.plugins</groupId>
         <artifactId>maven-source-plugin</artifactId>
       </plugin>
->>>>>>> 6440509d
       <plugin>
         <!--Make it so assembly:single does nothing in here-->
         <artifactId>maven-assembly-plugin</artifactId>
