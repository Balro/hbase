--- conflicted
+++ resolved
@@ -25,13 +25,8 @@
   <parent>
     <artifactId>hbase-build-configuration</artifactId>
     <groupId>org.apache.hbase</groupId>
-<<<<<<< HEAD
     <version>2.0.0-cdh6.x-SNAPSHOT</version>
-    <relativePath>..</relativePath>
-=======
-    <version>2.0.0-alpha3</version>
     <relativePath>../hbase-build-configuration</relativePath>
->>>>>>> 848e9d5a
   </parent>
   <artifactId>hbase-thrift</artifactId>
   <name>Apache HBase - Thrift</name>
