--- conflicted
+++ resolved
@@ -25,8 +25,6 @@
 GIT=${GIT:-$(which git)}
 echo "YETUS_ARGS (used args):                   $YETUS_ARGS"
 
-<<<<<<< HEAD
-=======
 echo "git version installed by default.  This needs to be v1.7.3+ (NOTE: centos6 defaults to git 1.7.1)"
 $GIT --version
 
@@ -41,7 +39,6 @@
 export PATH=${JAVA_HOME}/bin:${MAVEN_3_5_0_HOME}/bin:$PATH
 export YETUS_VERSION_NUMBER=0.4.0
 
->>>>>>> 03696034
 if [[ "true" = "${DEBUG}" ]]; then
   set -x
   env
