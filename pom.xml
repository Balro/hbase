<?xml version="1.0" encoding="UTF-8"?>
<project xmlns="http://maven.apache.org/POM/4.0.0" xmlns:xsi="http://www.w3.org/2001/XMLSchema-instance" xsi:schemaLocation="http://maven.apache.org/POM/4.0.0 http://maven.apache.org/maven-v4_0_0.xsd">
<!--
/**
 * Licensed to the Apache Software Foundation (ASF) under one
 * or more contributor license agreements.  See the NOTICE file
 * distributed with this work for additional information
 * regarding copyright ownership.  The ASF licenses this file
 * to you under the Apache License, Version 2.0 (the
 * "License"); you may not use this file except in compliance
 * with the License.  You may obtain a copy of the License at
 *
 *     http://www.apache.org/licenses/LICENSE-2.0
 *
 * Unless required by applicable law or agreed to in writing, software
 * distributed under the License is distributed on an "AS IS" BASIS,
 * WITHOUT WARRANTIES OR CONDITIONS OF ANY KIND, either express or implied.
 * See the License for the specific language governing permissions and
 * limitations under the License.
 */


  ON MVN COMPILE NOT WORKING

  If you wondering why 'mvn compile' does not work building HBase
  (in particular, if you are doing it for the first time), instead do
  'mvn package'.  If you are interested in the full story, see
  https://issues.apache.org/jira/browse/HBASE-6795.

-->
  <modelVersion>4.0.0</modelVersion>
  <parent>
    <groupId>com.cloudera.cdh</groupId>
    <artifactId>cdh-root</artifactId>
    <version>6.x-SNAPSHOT</version>
    <relativePath/>
    <!-- no parent resolution -->
  </parent>
  <groupId>org.apache.hbase</groupId>
  <artifactId>hbase</artifactId>
  <packaging>pom</packaging>
<<<<<<< HEAD
  <version>2.0.0-cdh6.x-SNAPSHOT</version>
=======
  <version>2.0.0-alpha4-SNAPSHOT</version>
>>>>>>> 3f29498d
  <name>Apache HBase</name>
  <description>
    Apache HBase is the Hadoop database. Use it when you need
    random, realtime read/write access to your Big Data.
    This project's goal is the hosting of very large tables -- billions of rows X millions of columns -- atop clusters
    of commodity hardware.
  </description>
  <url>http://hbase.apache.org</url>
  <inceptionYear>2007</inceptionYear>
  <!-- Set here so we can consistently use the correct name, even on branches with
       an ASF parent pom older than v15. Also uses the url from v18.
    -->
  <licenses>
    <license>
      <name>Apache License, Version 2.0</name>
      <url>https://www.apache.org/licenses/LICENSE-2.0.txt</url>
      <distribution>repo</distribution>
    </license>
  </licenses>

  <modules>
    <module>hbase-build-configuration</module>
    <module>hbase-replication</module>
    <module>hbase-mapreduce</module>
    <module>hbase-resource-bundle</module>
    <module>hbase-http</module>
    <module>hbase-server</module>
    <module>hbase-thrift</module>
    <module>hbase-shell</module>
    <module>hbase-protocol-shaded</module>
    <module>hbase-protocol</module>
    <module>hbase-client</module>
    <module>hbase-hadoop-compat</module>
    <module>hbase-common</module>
    <module>hbase-procedure</module>
    <module>hbase-endpoint</module>
    <module>hbase-it</module>
    <module>hbase-examples</module>
    <module>hbase-prefix-tree</module>
    <module>hbase-assembly</module>
    <module>hbase-testing-util</module>
    <module>hbase-annotations</module>
    <module>hbase-rest</module>
    <module>hbase-checkstyle</module>
    <module>hbase-external-blockcache</module>
    <module>hbase-shaded</module>
    <module>hbase-spark</module>
    <module>hbase-archetypes</module>
    <module>hbase-metrics-api</module>
    <module>hbase-metrics</module>
    <module>hbase-spark-it</module>
    <module>hbase-backup</module>
  </modules>
  <!--Add apache snapshots in case we want to use unreleased versions of plugins:
      e.g. surefire 2.18-SNAPSHOT-->
  <pluginRepositories>
    <pluginRepository>
      <id>apache.snapshots</id>
      <url>http://repository.apache.org/snapshots/</url>
    </pluginRepository>
  </pluginRepositories>
  <scm>
    <connection>scm:git:git://git.apache.org/hbase.git</connection>
    <developerConnection>scm:git:https://git-wip-us.apache.org/repos/asf/hbase.git</developerConnection>
    <url>https://git-wip-us.apache.org/repos/asf?p=hbase.git</url>
  </scm>
  <issueManagement>
    <system>JIRA</system>
    <url>http://issues.apache.org/jira/browse/HBASE</url>
  </issueManagement>
  <ciManagement>
    <system>hudson</system>
    <url>http://hudson.zones.apache.org/hudson/view/HBase/job/HBase-TRUNK/</url>
  </ciManagement>
  <mailingLists>
    <mailingList>
      <name>User List</name>
      <subscribe>user-subscribe@hbase.apache.org</subscribe>
      <unsubscribe>user-unsubscribe@hbase.apache.org</unsubscribe>
      <post>user@hbase.apache.org</post>
      <archive>http://mail-archives.apache.org/mod_mbox/hbase-user/</archive>
      <otherArchives>
        <otherArchive>http://dir.gmane.org/gmane.comp.java.hadoop.hbase.user</otherArchive>
        <otherArchive>http://search-hadoop.com/?q=&amp;fc_project=HBase</otherArchive>
      </otherArchives>
    </mailingList>
    <mailingList>
      <name>Developer List</name>
      <subscribe>dev-subscribe@hbase.apache.org</subscribe>
      <unsubscribe>dev-unsubscribe@hbase.apache.org</unsubscribe>
      <post>dev@hbase.apache.org</post>
      <archive>http://mail-archives.apache.org/mod_mbox/hbase-dev/</archive>
      <otherArchives>
        <otherArchive>http://dir.gmane.org/gmane.comp.java.hadoop.hbase.devel</otherArchive>
        <otherArchive>http://search-hadoop.com/?q=&amp;fc_project=HBase</otherArchive>
      </otherArchives>
    </mailingList>
    <mailingList>
      <name>Commits List</name>
      <subscribe>commits-subscribe@hbase.apache.org</subscribe>
      <unsubscribe>commits-unsubscribe@hbase.apache.org</unsubscribe>
      <archive>http://mail-archives.apache.org/mod_mbox/hbase-commits/</archive>
    </mailingList>
    <mailingList>
      <name>Issues List</name>
      <subscribe>issues-subscribe@hbase.apache.org</subscribe>
      <unsubscribe>issues-unsubscribe@hbase.apache.org</unsubscribe>
      <archive>http://mail-archives.apache.org/mod_mbox/hbase-issues/</archive>
    </mailingList>
    <mailingList>
      <name>Builds List</name>
      <subscribe>builds-subscribe@hbase.apache.org</subscribe>
      <unsubscribe>builds-unsubscribe@hbase.apache.org</unsubscribe>
      <archive>http://mail-archives.apache.org/mod_mbox/hbase-builds/</archive>
    </mailingList>
  </mailingLists>
  <developers>
    <developer>
      <id>acube123</id>
      <name>Amitanand S. Aiyer</name>
      <email>acube123@apache.org</email>
      <timezone>-8</timezone>
    </developer>
    <developer>
      <id>appy</id>
      <name>Apekshit Sharma</name>
      <email>appy@apache.org</email>
      <timezone>-8</timezone>
    </developer>
    <developer>
      <id>anastasia</id>
      <name>Anastasia Braginsky</name>
      <email>anastasia@apache.org</email>
      <timezone>+2</timezone>
    </developer>
    <developer>
      <id>apurtell</id>
      <name>Andrew Purtell</name>
      <email>apurtell@apache.org</email>
      <timezone>-8</timezone>
    </developer>
    <developer>
      <id>anoopsamjohn</id>
      <name>Anoop Sam John</name>
      <email>anoopsamjohn@apache.org</email>
      <timezone>+5</timezone>
    </developer>
    <developer>
      <id>antonov</id>
      <name>Mikhail Antonov</name>
      <email>antonov@apache.org</email>
      <timezone>-8</timezone>
    </developer>
    <developer>
      <id>ashishsinghi</id>
      <name>Ashish Singhi</name>
      <email>ashishsinghi@apache.org</email>
      <timezone>+5</timezone>
    </developer>
    <developer>
      <id>binlijin</id>
      <name>Lijin Bin</name>
      <email>binlijin@apache.org</email>
      <timezone>+8</timezone>
    </developer>
    <developer>
      <id>busbey</id>
      <name>Sean Busbey</name>
      <email>busbey@apache.org</email>
      <timezone>-6</timezone>
    </developer>
    <developer>
      <id>chenheng</id>
      <name>Heng Chen</name>
      <email>chenheng@apache.org</email>
      <timezone>+8</timezone>
    </developer>
    <developer>
      <id>chia7712</id>
      <name>Chia-Ping Tsai</name>
      <email>chia7712@apache.org</email>
      <timezone>+8</timezone>
    </developer>
    <developer>
      <id>ddas</id>
      <name>Devaraj Das</name>
      <email>ddas@apache.org</email>
      <timezone>-8</timezone>
    </developer>
    <developer>
      <id>dimaspivak</id>
      <name>Dima Spivak</name>
      <email>dimaspivak@apache.org</email>
      <timezone>-8</timezone>
    </developer>
    <developer>
      <id>dmeil</id>
      <name>Doug Meil</name>
      <email>dmeil@apache.org</email>
      <timezone>-5</timezone>
    </developer>
    <developer>
      <id>eclark</id>
      <name>Elliott Clark</name>
      <email>eclark@apache.org</email>
      <timezone>-8</timezone>
    </developer>
    <developer>
      <id>elserj</id>
      <name>Josh Elser</name>
      <email>elserj@apache.org</email>
      <timezone>-5</timezone>
    </developer>
    <developer>
      <id>enis</id>
      <name>Enis Soztutar</name>
      <email>enis@apache.org</email>
      <timezone>-8</timezone>
    </developer>
    <developer>
      <id>eshcar</id>
      <name>Eshcar Hillel</name>
      <email>eshcar@apache.org</email>
      <timezone>+2</timezone>
    </developer>
    <developer>
      <id>fenghh</id>
      <name>Honghua Feng</name>
      <email>fenghh@apache.org</email>
      <timezone>+8</timezone>
    </developer>
    <developer>
      <id>garyh</id>
      <name>Gary Helmling</name>
      <email>garyh@apache.org</email>
      <timezone>-8</timezone>
    </developer>
    <developer>
      <id>gchanan</id>
      <name>Gregory Chanan</name>
      <email>gchanan@apache.org</email>
      <timezone>-8</timezone>
    </developer>
    <developer>
      <id>jdcryans</id>
      <name>Jean-Daniel Cryans</name>
      <email>jdcryans@apache.org</email>
      <timezone>-8</timezone>
    </developer>
    <developer>
      <id>jeffreyz</id>
      <name>Jeffrey Zhong</name>
      <email>jeffreyz@apache.org</email>
      <timezone>-8</timezone>
    </developer>
    <developer>
      <id>jerryjch</id>
      <name>Jing Chen (Jerry) He</name>
      <email>jerryjch@apache.org</email>
      <timezone>-8</timezone>
    </developer>
    <developer>
      <id>jyates</id>
      <name>Jesse Yates</name>
      <email>jyates@apache.org</email>
      <timezone>-8</timezone>
    </developer>
    <developer>
      <id>jgray</id>
      <name>Jonathan Gray</name>
      <email>jgray@fb.com</email>
      <timezone>-8</timezone>
    </developer>
    <developer>
      <id>jingchengdu</id>
      <name>Jingcheng Du</name>
      <email>jingchengdu@apache.org</email>
      <timezone>+8</timezone>
    </developer>
    <developer>
      <id>esteban</id>
      <name>Esteban Gutierrez</name>
      <email>esteban@apache.org</email>
      <timezone>-8</timezone>
    </developer>
    <developer>
      <id>jmhsieh</id>
      <name>Jonathan Hsieh</name>
      <email>jmhsieh@apache.org</email>
      <timezone>-8</timezone>
    </developer>
    <developer>
      <id>jxiang</id>
      <name>Jimmy Xiang</name>
      <email>jxiang@apache.org</email>
      <timezone>-8</timezone>
    </developer>
    <developer>
      <id>kannan</id>
      <name>Kannan Muthukkaruppan</name>
      <email>kannan@fb.com</email>
      <timezone>-8</timezone>
    </developer>
    <developer>
      <id>karthik</id>
      <name>Karthik Ranganathan</name>
      <email>kranganathan@fb.com</email>
      <timezone>-8</timezone>
    </developer>
    <developer>
      <id>larsgeorge</id>
      <name>Lars George</name>
      <email>larsgeorge@apache.org</email>
      <timezone>+1</timezone>
    </developer>
    <developer>
      <id>larsh</id>
      <name>Lars Hofhansl</name>
      <email>larsh@apache.org</email>
      <timezone>-8</timezone>
    </developer>
    <developer>
      <id>liangxie</id>
      <name>Liang Xie</name>
      <email>liangxie@apache.org</email>
      <timezone>+8</timezone>
    </developer>
    <developer>
      <id>liushaohui</id>
      <name>Shaohui Liu</name>
      <email>liushaohui@apache.org</email>
      <timezone>+8</timezone>
    </developer>
    <developer>
      <id>liyin</id>
      <name>Liyin Tang</name>
      <email>liyin.tang@fb.com</email>
      <timezone>-8</timezone>
    </developer>
    <developer>
      <id>liyu</id>
      <name>Yu Li</name>
      <email>liyu@apache.org</email>
      <timezone>+8</timezone>
    </developer>
    <developer>
      <id>mbautin</id>
      <name>Mikhail Bautin</name>
      <email>mbautin@apache.org</email>
      <timezone>-8</timezone>
    </developer>
    <developer>
      <id>mbertozzi</id>
      <name>Matteo Bertozzi</name>
      <email>mbertozzi@apache.org</email>
      <timezone>0</timezone>
    </developer>
    <developer>
      <id>misty</id>
      <name>Misty Stanley-Jones</name>
      <email>misty@apache.org</email>
      <timezone>+10</timezone>
    </developer>
    <developer>
      <id>ndimiduk</id>
      <name>Nick Dimiduk</name>
      <email>ndimiduk@apache.org</email>
      <timezone>-8</timezone>
    </developer>
    <developer>
      <id>nkeywal</id>
      <name>Nicolas Liochon</name>
      <email>nkeywal@apache.org</email>
      <timezone>+1</timezone>
    </developer>
    <developer>
      <id>nspiegelberg</id>
      <name>Nicolas Spiegelberg</name>
      <email>nspiegelberg@fb.com</email>
      <timezone>-8</timezone>
    </developer>
    <developer>
      <id>octo47</id>
      <name>Andrey Stepachev</name>
      <email>octo47@gmail.com</email>
      <timezone>0</timezone>
    </developer>
    <developer>
      <id>rajeshbabu</id>
      <name>Rajeshbabu Chintaguntla</name>
      <email>rajeshbabu@apache.org</email>
      <timezone>+5</timezone>
    </developer>
    <developer>
      <id>ramkrishna</id>
      <name>Ramkrishna S Vasudevan</name>
      <email>ramkrishna@apache.org</email>
      <timezone>+5</timezone>
    </developer>
    <developer>
      <id>rawson</id>
      <name>Ryan Rawson</name>
      <email>rawson@apache.org</email>
      <timezone>-8</timezone>
    </developer>
    <developer>
      <id>sershe</id>
      <name>Sergey Shelukhin</name>
      <email>sershe@apache.org</email>
      <timezone>-8</timezone>
    </developer>
    <developer>
      <id>ssrungarapu</id>
      <name>Srikanth Srungarapu</name>
      <email>ssrungarapu@apache.org</email>
      <timezone>-8</timezone>
    </developer>
    <developer>
      <id>stack</id>
      <name>Michael Stack</name>
      <email>stack@apache.org</email>
      <timezone>-8</timezone>
    </developer>
    <developer>
      <id>syuanjiang</id>
      <name>Stephen Yuan Jiang</name>
      <email>syuanjiang@apache.org</email>
      <timezone>-8</timezone>
    </developer>
    <developer>
      <id>tedyu</id>
      <name>Ted Yu</name>
      <email>yuzhihong@gmail.com</email>
      <timezone>-8</timezone>
    </developer>
    <developer>
      <id>todd</id>
      <name>Todd Lipcon</name>
      <email>todd@apache.org</email>
      <timezone>-8</timezone>
    </developer>
    <developer>
      <id>toffer</id>
      <name>Francis Liu</name>
      <email>toffer@apache.org</email>
      <timezone>-8</timezone>
    </developer>
    <developer>
      <id>virag</id>
      <name>Virag Kothari</name>
      <email>virag@yahoo-inc.com</email>
      <timezone>-8</timezone>
    </developer>
    <developer>
      <id>yangzhe1991</id>
      <name>Phil Yang</name>
      <email>yangzhe1991@apache.org</email>
      <timezone>+8</timezone>
    </developer>
    <developer>
      <id>zghao</id>
      <name>Guanghao Zhang</name>
      <email>zghao@apache.org</email>
      <timezone>+8</timezone>
    </developer>
    <developer>
      <id>zhangduo</id>
      <name>Duo Zhang</name>
      <email>zhangduo@apache.org</email>
      <timezone>+8</timezone>
    </developer>
    <developer>
      <id>zjushch</id>
      <name>Chunhui Shen</name>
      <email>zjushch@apache.org</email>
      <timezone>+8</timezone>
    </developer>
  </developers>
  <build>
    <extensions>
      <extension>
        <groupId>kr.motd.maven</groupId>
        <artifactId>os-maven-plugin</artifactId>
        <version>${os.maven.version}</version>
      </extension>
    </extensions>
    <!-- Plugin versions are inherited from ASF parent pom: https://maven.apache.org/pom/asf/
         For specific version use a property and define it in the parent pom.
     -->
    <pluginManagement>
      <plugins>
        <plugin>
          <groupId>org.apache.maven.plugins</groupId>
          <artifactId>maven-dependency-plugin</artifactId>
          <version>${maven.dependency.version}</version>
        </plugin>
        <plugin>
          <groupId>org.apache.maven.plugins</groupId>
           <artifactId>maven-javadoc-plugin</artifactId>
        </plugin>
        <plugin>
          <groupId>org.apache.maven.plugins</groupId>
          <artifactId>maven-remote-resources-plugin</artifactId>
          <version>1.5</version> <!-- CDH-56227 -->
        </plugin>
        <plugin>
          <groupId>org.apache.maven.plugins</groupId>
          <artifactId>maven-project-info-reports-plugin</artifactId>
          <version>2.9</version> <!-- CDH-56227 -->
        </plugin>
        <plugin>
          <groupId>org.apache.maven.plugins</groupId>
          <artifactId>maven-shade-plugin</artifactId>
          <version>${maven.shade.version}</version>
        </plugin>
        <plugin>
          <groupId>org.apache.maven.plugins</groupId>
          <artifactId>maven-release-plugin</artifactId>
          <configuration>
            <!--You need this profile. It'll sign your artifacts.
                I'm not sure if this config. actually works though.
                I've been specifying -Papache-release on the command-line
             -->
            <releaseProfiles>apache-release</releaseProfiles>
            <!--This stops our running tests for each stage of maven release.
                But it builds the test jar.  From SUREFIRE-172.
              -->
            <arguments>-Dmaven.test.skip.exec ${arguments}</arguments>
            <goals>${goals}</goals>
            <pomFileName>pom.xml</pomFileName>
          </configuration>
        </plugin>
        <plugin>
          <groupId>org.apache.maven.plugins</groupId>
          <artifactId>maven-compiler-plugin</artifactId>
          <version>${maven.compiler.version}</version>
          <configuration>
            <source>${compileSource}</source>
            <target>${compileSource}</target>
            <showWarnings>true</showWarnings>
            <showDeprecation>false</showDeprecation>
            <useIncrementalCompilation>false</useIncrementalCompilation>
            <compilerArgument>-Xlint:-options</compilerArgument>
          </configuration>
        </plugin>
        <!-- Test oriented plugins -->
        <plugin>
          <groupId>org.apache.maven.plugins</groupId>
          <artifactId>maven-surefire-plugin</artifactId>
          <version>${surefire.version}</version>
          <dependencies>
            <!-- by default surefire selects dynamically the connector to the unit tests
              tool. We want to use always the same as the different connectors can have different
              bugs and behaviour. -->
            <dependency>
              <groupId>org.apache.maven.surefire</groupId>
              <artifactId>${surefire.provider}</artifactId>
              <version>${surefire.version}</version>
            </dependency>
          </dependencies>
          <!-- Generic testing configuration for all packages -->
          <configuration>
            <groups>${surefire.firstPartGroups}</groups>
            <failIfNoTests>false</failIfNoTests>
            <skip>${surefire.skipFirstPart}</skip>
            <forkCount>${surefire.firstPartForkCount}</forkCount>
            <reuseForks>false</reuseForks>
            <testFailureIgnore>${surefire.testFailureIgnore}</testFailureIgnore>
            <forkedProcessTimeoutInSeconds>${surefire.timeout}</forkedProcessTimeoutInSeconds>
            <redirectTestOutputToFile>${test.output.tofile}</redirectTestOutputToFile>
            <systemPropertyVariables>
              <test.build.classes>${test.build.classes}</test.build.classes>
              <!--For shaded netty, to find the relocated .so.
                   Trick from
                https://stackoverflow.com/questions/33825743/rename-files-inside-a-jar-using-some-maven-plugin

                The netty jar has a .so in it. Shading requires rename of the .so and then passing a system
                property so netty finds the renamed .so and associates it w/ the relocated netty files.

                The relocated netty is in hbase-thirdparty dependency. Just set this propery globally rather
                than per module.
               -->
              <org.apache.hadoop.hbase.shaded.io.netty.packagePrefix>org.apache.hadoop.hbase.shaded.</org.apache.hadoop.hbase.shaded.io.netty.packagePrefix>
            </systemPropertyVariables>

            <excludes>
	      <!-- users can add -D option to skip particular test classes
		   ex: mvn test -Dtest.exclude.pattern=**/TestFoo.java,**/TestBar.java
	      -->
	      <exclude>${test.exclude.pattern}</exclude>
	    </excludes>
          </configuration>
          <executions>
            <execution>
              <id>secondPartTestsExecution</id>
              <phase>test</phase>
              <goals>
                <goal>test</goal>
              </goals>
              <configuration>
                <skip>${surefire.skipSecondPart}</skip>
                <testFailureIgnore>${surefire.testFailureIgnore}</testFailureIgnore>
                <reuseForks>false</reuseForks>
                <forkCount>${surefire.secondPartForkCount}</forkCount>
                <groups>${surefire.secondPartGroups}</groups>
                <forkedProcessTimeoutInSeconds>${surefire.timeout}</forkedProcessTimeoutInSeconds>
              </configuration>
            </execution>
          </executions>
        </plugin>
        <plugin>
          <groupId>org.apache.maven.plugins</groupId>
          <artifactId>maven-surefire-report-plugin</artifactId>
          <version>${surefire.version}</version>
        </plugin>
        <plugin>
          <groupId>org.apache.maven.plugins</groupId>
          <artifactId>maven-clean-plugin</artifactId>
          <configuration>
            <filesets>
              <fileset>
                <!--dfs tests have build dir hardcoded. Clean it as part of
               clean target-->
                <directory>build</directory>
              </fileset>
            </filesets>
          </configuration>
        </plugin>
        <plugin>
          <groupId>org.codehaus.mojo</groupId>
          <artifactId>buildnumber-maven-plugin</artifactId>
          <version>${buildnumber.maven.version}</version>
        </plugin>
        <plugin>
          <groupId>org.codehaus.mojo</groupId>
          <artifactId>findbugs-maven-plugin</artifactId>
          <version>${findbugs.maven.version}</version>
          <!--NOTE: Findbugs 3.0.0 requires jdk7-->
          <configuration>
            <excludeFilterFile>${project.basedir}/../dev-support/findbugs-exclude.xml</excludeFilterFile>
            <findbugsXmlOutput>true</findbugsXmlOutput>
            <xmlOutput>true</xmlOutput>
            <effort>Max</effort>
          </configuration>
        </plugin>
        <plugin>
          <groupId>org.codehaus.mojo</groupId>
          <artifactId>build-helper-maven-plugin</artifactId>
          <version>${build.helper.maven.version}</version>
        </plugin>
        <plugin>
          <artifactId>maven-antrun-plugin</artifactId>
          <version>${maven.antrun.version}</version>
        </plugin>
        <plugin>
          <groupId>org.jamon</groupId>
          <artifactId>jamon-maven-plugin</artifactId>
          <version>${jamon.plugin.version}</version>
        </plugin>
        <!-- Make a jar and put the sources in the jar.
        In the parent pom, so submodules will do the right thing. -->
        <plugin>
          <groupId>org.apache.maven.plugins</groupId>
          <artifactId>maven-source-plugin</artifactId>
          <executions>
            <execution>
              <id>attach-sources</id>
              <phase>prepare-package</phase>
              <goals>
                <goal>jar-no-fork</goal>
              </goals>
            </execution>
          </executions>
        </plugin>
        <!-- General configuration for submodules who want to build a test jar -->
        <plugin>
          <groupId>org.apache.maven.plugins</groupId>
          <artifactId>maven-jar-plugin</artifactId>
          <executions>
            <execution>
              <phase>prepare-package</phase>
              <goals>
                  <!--This goal will install a -test.jar when we do install
                      See http://maven.apache.org/guides/mini/guide-attached-tests.html
                   -->
                <goal>test-jar</goal>
              </goals>
            </execution>
          </executions>
          <configuration>
            <skipIfEmpty>true</skipIfEmpty>
            <excludes>
              <exclude>hbase-site.xml</exclude>
              <exclude>hdfs-site.xml</exclude>
              <exclude>log4j.properties</exclude>
              <exclude>mapred-queues.xml</exclude>
              <exclude>mapred-site.xml</exclude>
              <!--I was seeing this w/o the below addition:
                   [ERROR] Failed to execute goal org.apache.maven.plugins:maven-jar-plugin:2.4:jar (default-jar) on project hbase-protocol-shaded: Error assembling JAR: A zip file cannot include itself -> [Help 1]
                -->
              <exclude>*.jar</exclude>
            </excludes>
          </configuration>
        </plugin>
        <!-- General config for eclipse classpath/settings -->
        <plugin>
          <groupId>org.apache.maven.plugins</groupId>
          <artifactId>maven-eclipse-plugin</artifactId>
          <version>${maven.eclipse.version}</version>
        </plugin>
        <!--This plugin's configuration is used to store Eclipse m2e settings
            only. It has no influence on the Maven build itself. m2e does not
            provide any safeguards against rogue maven plugins that leak
            classloaders, modify random files inside workspace or throw nasty
            exceptions to fail the build.
            Top level doesn't do any specific configuration currently - left
            to modules to decide what they want to bind, sans those plugins
            defined in this pom. -->
        <plugin>
          <groupId>org.eclipse.m2e</groupId>
          <artifactId>lifecycle-mapping</artifactId>
          <version>${lifecycle.mapping.version}</version>
          <configuration>
            <lifecycleMappingMetadata>
              <pluginExecutions>
                <pluginExecution>
                  <pluginExecutionFilter>
                    <groupId>org.jacoco</groupId>
                    <artifactId>jacoco-maven-plugin</artifactId>
                    <versionRange>[0.6.2.201302030002,)</versionRange>
                    <goals>
                      <goal>prepare-agent</goal>
                    </goals>
                  </pluginExecutionFilter>
                  <action>
                    <ignore></ignore>
                  </action>
                </pluginExecution>
                <pluginExecution>
                  <pluginExecutionFilter>
                    <groupId>org.apache.maven.plugins</groupId>
                    <artifactId>maven-enforcer-plugin</artifactId>
                    <versionRange>${enforcer.version}</versionRange>
                    <goals>
                      <goal>enforce</goal>
                    </goals>
                  </pluginExecutionFilter>
                  <action>
                    <ignore />
                  </action>
                </pluginExecution>
                <pluginExecution>
                  <pluginExecutionFilter>
                    <groupId>org.apache.maven.plugins</groupId>
                    <artifactId>maven-remote-resources-plugin</artifactId>
                    <versionRange>[1.5,)</versionRange>
                    <goals>
                      <goal>process</goal>
                      <goal>bundle</goal>
                    </goals>
                  </pluginExecutionFilter>
                  <action>
                    <ignore />
                  </action>
                </pluginExecution>
                  <pluginExecution>
                    <pluginExecutionFilter>
                      <groupId>org.codehaus.mojo</groupId>
                      <artifactId>buildnumber-maven-plugin</artifactId>
                      <versionRange>[1.3,)</versionRange>
                      <goals>
                        <goal>create-timestamp</goal>
                      </goals>
                    </pluginExecutionFilter>
                    <action>
                      <execute>
                        <runOnConfiguration>true</runOnConfiguration>
                        <runOnIncremental>true</runOnIncremental>
                      </execute>
                    </action>
                  </pluginExecution>
              </pluginExecutions>
            </lifecycleMappingMetadata>
          </configuration>
        </plugin>
        <plugin>
          <!-- excludes are inherited -->
          <groupId>org.apache.rat</groupId>
          <artifactId>apache-rat-plugin</artifactId>
          <version>${apache.rat.version}</version>
          <configuration>
            <excludes>
              <exclude>**/*.versionsBackup</exclude>
              <exclude>**/*.log</exclude>
              <exclude>**/.*</exclude>
              <!-- Also exclude hidden directories. -->
              <exclude>**/.*/*</exclude>
              <exclude>**/*.tgz</exclude>
              <exclude>**/*.orig</exclude>
              <exclude>**/8e8ab58dcf39412da19833fcd8f687ac</exclude>
              <exclude>**/a6a6562b777440fd9c34885428f5cb61.21e75333ada3d5bafb34bb918f29576c</exclude>
              <exclude>**/0000000000000016310</exclude>
              <exclude>**/.idea/**</exclude>
              <exclude>**/*.iml</exclude>
              <exclude>**/CHANGES.txt</exclude>
              <exclude>**/generated/**</exclude>
              <exclude>**/gen-*/**</exclude>
              <!-- No material contents -->
              <exclude>conf/regionservers</exclude>
              <exclude>**/*.avpr</exclude>
              <exclude>**/*.svg</exclude>
              <!-- non-standard notice file from jruby included by reference -->
              <exclude>**/src/main/resources/META-INF/LEGAL</exclude>
              <!-- MIT: https://github.com/asciidoctor/asciidoctor/blob/master/LICENSE.adoc -->
              <exclude>**/src/main/asciidoc/hbase.css</exclude>
              <!-- MIT http://jquery.org/license -->
              <exclude>**/jquery.min.js</exclude>
              <!-- vector graphics -->
              <exclude>**/*.vm</exclude>
              <!-- apache doxia generated -->
              <exclude>**/control</exclude>
              <exclude>**/conffile</exclude>
              <!-- auto-gen docs -->
              <exclude>docs/*</exclude>
              <exclude>logs/*</exclude>
              <!--  exclude source control files -->
              <exclude>.git/**</exclude>
              <exclude>.svn/**</exclude>
              <exclude>**/.settings/**</exclude>
              <exclude>**/patchprocess/**</exclude>
              <exclude>src/main/site/resources/repo/**</exclude>
              <exclude>**/dependency-reduced-pom.xml</exclude>
              <exclude>**/rat.txt</exclude>
              <!-- exclude the shaded protobuf files -->
              <exclude>**/shaded/com/google/protobuf/**</exclude>
              <exclude>**/src/main/patches/**</exclude>
              <exclude>**/cloudera/**</exclude>
              <exclude>**/debian/**</exclude>
            </excludes>
          </configuration>
        </plugin>
        <plugin>
          <artifactId>maven-assembly-plugin</artifactId>
          <configuration>
            <!--Defer to the hbase-assembly sub-module.  It
             does all assembly-->
            <skipAssembly>true</skipAssembly>
          </configuration>
        </plugin>
        <plugin>
          <groupId>org.xolstice.maven.plugins</groupId>
          <artifactId>protobuf-maven-plugin</artifactId>
          <version>${protobuf.plugin.version}</version>
          <configuration>
            <protocArtifact>com.google.protobuf:protoc:${external.protobuf.version}:exe:${os.detected.classifier}</protocArtifact>
            <protoSourceRoot>${basedir}/src/main/protobuf/</protoSourceRoot>
            <clearOutputDirectory>false</clearOutputDirectory>
            <checkStaleness>true</checkStaleness>
          </configuration>
        </plugin>
        <plugin>
          <groupId>org.apache.maven.plugins</groupId>
          <artifactId>maven-checkstyle-plugin</artifactId>
          <version>${maven.checkstyle.version}</version>
          <dependencies>
            <dependency>
              <groupId>org.apache.hbase</groupId>
              <artifactId>hbase-checkstyle</artifactId>
              <version>${project.version}</version>
            </dependency>
            <dependency>
              <groupId>com.puppycrawl.tools</groupId>
              <artifactId>checkstyle</artifactId>
              <version>${checkstyle.version}</version>
            </dependency>
          </dependencies>
          <configuration>
            <configLocation>hbase/checkstyle.xml</configLocation>
            <suppressionsLocation>hbase/checkstyle-suppressions.xml</suppressionsLocation>
          </configuration>
        </plugin>
      </plugins>
    </pluginManagement>
    <plugins>
      <plugin>
        <groupId>org.codehaus.mojo</groupId>
        <artifactId>build-helper-maven-plugin</artifactId>
        <executions>
          <execution>
            <id>negate-license-bundles-property</id>
            <goals>
              <goal>bsh-property</goal>
            </goals>
            <configuration>
              <source>skip.license.check = !${license.bundles.dependencies};</source>
              <properties>
                <property>skip.license.check</property>
              </properties>
            </configuration>
          </execution>
        </executions>
      </plugin>
      <plugin>
        <groupId>org.apache.maven.plugins</groupId>
        <artifactId>maven-enforcer-plugin</artifactId>
        <version>${enforcer.version}</version>
        <dependencies>
          <dependency>
            <groupId>org.codehaus.mojo</groupId>
            <artifactId>extra-enforcer-rules</artifactId>
            <version>${extra.enforcer.version}</version>
          </dependency>
        </dependencies>
        <!-- version set by parent -->
        <executions>
          <execution>
            <id>min-maven-min-java-banned-xerces</id>
            <goals>
              <goal>enforce</goal>
            </goals>
            <configuration>
              <rules>
                <!-- The earliest maven version we verify builds for via ASF Jenkins -->
                <requireMavenVersion>
                  <version>[${maven.min.version},)</version>
                  <message>Maven is out of date.
  HBase requires at least version ${maven.min.version} of Maven to properly build from source.
  You appear to be using an older version. You can use either "mvn -version" or
  "mvn enforcer:display-info" to verify what version is active.
  See the reference guide on building for more information: http://hbase.apache.org/book.html#build
                  </message>
                </requireMavenVersion>
                <!-- The earliest JVM version we verify builds for via ASF Jenkins -->
                <requireJavaVersion>
                  <version>[${java.min.version},)</version>
                  <message>Java is out of date.
  HBase requires at least version ${java.min.version} of the JDK to properly build from source.
  You appear to be using an older version. You can use either "mvn -version" or
  "mvn enforcer:display-info" to verify what version is active.
  See the reference guide on building for more information: http://hbase.apache.org/book.html#build
                  </message>
                </requireJavaVersion>
                <bannedDependencies>
                  <excludes>
                    <exclude>xerces:xercesImpl</exclude>
                  </excludes>
                  <message>We avoid adding our own Xerces jars to the classpath, see HBASE-16340.</message>
                </bannedDependencies>
              </rules>
            </configuration>
          </execution>
          <execution>
            <id>banned-jsr305</id>
            <goals>
              <goal>enforce</goal>
            </goals>
            <configuration>
              <rules>
                <bannedDependencies>
                  <excludes>
                    <exclude>com.google.code.findbugs:jsr305</exclude>
                  </excludes>
                  <message>We don't allow the JSR305 jar from the Findbugs project, see HBASE-16321.</message>
                </bannedDependencies>
              </rules>
            </configuration>
          </execution>
          <execution>
            <id>banned-scala</id>
            <goals>
              <goal>enforce</goal>
            </goals>
            <configuration>
              <rules>
                <bannedDependencies>
                  <excludes>
                    <exclude>org.scala-lang:scala-library</exclude>
                  </excludes>
                  <message>We don't allow Scala outside of the hbase-spark module, see HBASE-13992.</message>
                </bannedDependencies>
              </rules>
            </configuration>
          </execution>
          <execution>
            <id>banned-hbase-spark</id>
            <goals>
              <goal>enforce</goal>
            </goals>
            <configuration>
              <rules>
                <bannedDependencies>
                  <excludes>
                    <exclude>org.apache.hbase:hbase-spark</exclude>
                  </excludes>
                  <message>We don't allow other modules to depend on hbase-spark, see HBASE-13992.</message>
                </bannedDependencies>
              </rules>
            </configuration>
          </execution>
          <execution>
            <id>check-aggregate-license</id>
            <!-- must check after LICENSE is built at 'generate-resources' -->
            <phase>process-resources</phase>
            <goals>
              <goal>enforce</goal>
            </goals>
            <configuration>
              <rules>
                <evaluateBeanshell>
                  <condition>
                    File license = new File("${license.aggregate.path}");

                    // Beanshell does not support try-with-resources,
                    // so we must close this scanner manually
                    Scanner scanner = new Scanner(license);

                    while (scanner.hasNextLine()) {
                      if (scanner.nextLine().startsWith("ERROR:")) {
                        scanner.close();
                        return false;
                      }
                    }
                    scanner.close();
                    return true;
                  </condition>
                  <message>
                    License errors detected, for more detail find ERROR in
                    ${license.aggregate.path}
                  </message>
                </evaluateBeanshell>
              </rules>
              <skip>${skip.license.check}</skip>
            </configuration>
          </execution>
        </executions>
      </plugin>
      <!-- parent-module only plugins -->
      <plugin>
        <groupId>org.codehaus.mojo</groupId>
        <artifactId>xml-maven-plugin</artifactId>
        <version>${xml.maven.version}</version>
        <inherited>false</inherited>
        <executions>
          <execution>
            <!-- Run the hbase-default.xml through a stylesheet so can show it in doc-->
            <goals>
              <goal>transform</goal>
            </goals>
            <phase>site</phase>
          </execution>
        </executions>
        <configuration>
          <transformationSets>
            <!-- For asciidoc -->
            <transformationSet>
              <!--Reaching up and over into common sub-module for hbase-default.xml-->
              <dir>${basedir}/hbase-common/src/main/resources/</dir>
              <includes>
                <include>hbase-default.xml</include>
              </includes>
              <stylesheet>${basedir}/src/main/xslt/configuration_to_asciidoc_chapter.xsl</stylesheet>
              <fileMappers>
                <fileMapper implementation="org.codehaus.plexus.components.io.filemappers.RegExpFileMapper">
                  <pattern>^(.*)\.xml$</pattern>
                  <replacement>$1.adoc</replacement>
                </fileMapper>
              </fileMappers>
              <outputDir>${basedir}/target/asciidoc</outputDir>
            </transformationSet>
          </transformationSets>
        </configuration>
      </plugin>
      <!-- Special configuration for findbugs just in the parent so
      the filter file location can be more general (see definition in pluginManagement) -->
      <plugin>
        <groupId>org.codehaus.mojo</groupId>
        <artifactId>findbugs-maven-plugin</artifactId>
        <executions>
          <execution>
            <inherited>false</inherited>
            <goals>
              <goal>findbugs</goal>
            </goals>
            <configuration>
              <excludeFilterFile>${basedir}/dev-support/findbugs-exclude.xml</excludeFilterFile>
            </configuration>
          </execution>
        </executions>
      </plugin>
      <plugin>
        <groupId>org.apache.maven.plugins</groupId>
        <artifactId>maven-checkstyle-plugin</artifactId>
        <dependencies>
          <dependency>
            <groupId>org.apache.hbase</groupId>
            <artifactId>hbase-checkstyle</artifactId>
            <version>${project.version}</version>
          </dependency>
          <dependency>
            <groupId>com.puppycrawl.tools</groupId>
            <artifactId>checkstyle</artifactId>
            <version>${checkstyle.version}</version>
          </dependency>
        </dependencies>
        <configuration>
          <configLocation>hbase/checkstyle.xml</configLocation>
          <suppressionsLocation>hbase/checkstyle-suppressions.xml</suppressionsLocation>
        </configuration>
      </plugin>
      <plugin>
        <groupId>org.apache.maven.plugins</groupId>
        <artifactId>maven-site-plugin</artifactId>
        <version>${maven.site.version}</version>
        <inherited>false</inherited>
        <dependencies>
          <dependency>
            <!-- add support for ssh/scp -->
            <groupId>org.apache.maven.wagon</groupId>
            <artifactId>wagon-ssh</artifactId>
            <version>${wagon.ssh.version}</version>
          </dependency>
        </dependencies>
        <configuration>
          <siteDirectory>${basedir}/src/main/site</siteDirectory>
          <customBundle>${basedir}/src/main/site/custom/project-info-report.properties</customBundle>
          <inputEncoding>UTF-8</inputEncoding>
          <outputEncoding>UTF-8</outputEncoding>
        </configuration>
      </plugin>
      <!-- For AsciiDoc docs building -->
      <plugin>
        <groupId>org.asciidoctor</groupId>
        <artifactId>asciidoctor-maven-plugin</artifactId>
        <version>${asciidoctor.plugin.version}</version>
        <inherited>false</inherited>
        <dependencies>
          <dependency>
            <groupId>org.asciidoctor</groupId>
            <artifactId>asciidoctorj-pdf</artifactId>
            <version>${asciidoctorj.pdf.version}</version>
          </dependency>
        </dependencies>
        <configuration>
          <outputDirectory>${project.reporting.outputDirectory}/</outputDirectory>
          <doctype>book</doctype>
          <imagesDir>images</imagesDir>
          <sourceHighlighter>coderay</sourceHighlighter>
          <attributes>
            <docVersion>${project.version}</docVersion>
          </attributes>
        </configuration>
        <executions>
          <execution>
            <id>output-html</id>
            <phase>site</phase>
            <goals>
              <goal>process-asciidoc</goal>
            </goals>
            <configuration>
              <attributes>
                <stylesheet>hbase.css</stylesheet>
              </attributes>
              <backend>html5</backend>
            </configuration>
          </execution>
          <execution>
            <id>output-pdf</id>
            <phase>site</phase>
            <goals>
              <goal>process-asciidoc</goal>
            </goals>
            <configuration>
              <backend>pdf</backend>
              <attributes>
                <pagenums/>
                <toc/>
                <idprefix/>
                <idseparator>-</idseparator>
              </attributes>
            </configuration>
          </execution>
        </executions>
      </plugin>
      <plugin>
        <groupId>org.apache.maven.plugins</groupId>
        <artifactId>maven-resources-plugin</artifactId>
        <!--$NO-MVN-MAN-VER$ -->
        <inherited>false</inherited>
        <executions>
          <execution>
            <id>copy-htaccess</id>
            <goals>
              <goal>copy-resources</goal>
            </goals>
            <phase>site</phase>
            <configuration>
              <outputDirectory>${project.reporting.outputDirectory}/</outputDirectory>
              <resources>
                <resource>
                  <directory>${basedir}/src/main/site/resources/</directory>
                  <includes>
                    <include>.htaccess</include>
                  </includes>
                </resource>
              </resources>
            </configuration>
          </execution>
          <!-- needed to make the redirect above work -->
          <execution>
            <id>copy-empty-book-dir</id>
            <goals>
              <goal>copy-resources</goal>
            </goals>
            <phase>site</phase>
            <configuration>
              <outputDirectory>${project.reporting.outputDirectory}/</outputDirectory>
              <resources>
                <resource>
                  <directory>${basedir}/src/main/site/resources/</directory>
                  <includes>
                    <include>book/**</include>
                  </includes>
                </resource>
              </resources>
            </configuration>
          </execution>
        </executions>
        <configuration>
          <escapeString>\</escapeString>
        </configuration>
      </plugin>
      <plugin>
        <groupId>org.apache.maven.plugins</groupId>
        <artifactId>maven-antrun-plugin</artifactId>
        <version>${maven.antrun.version}</version>
        <inherited>false</inherited>
        <!-- Rename the book.pdf generated by asciidoctor -->
        <executions>
          <execution>
            <id>rename-pdf</id>
            <phase>site</phase>
            <configuration>
              <target name="rename file">
                <move file="${project.reporting.outputDirectory}/book.pdf" tofile="${project.reporting.outputDirectory}/apache_hbase_reference_guide.pdf" />
              </target>
            </configuration>
            <goals>
              <goal>run</goal>
            </goals>
          </execution>
        </executions>
      </plugin>
      <plugin>
        <groupId>org.codehaus.mojo</groupId>
        <artifactId>buildnumber-maven-plugin</artifactId>
        <executions>
          <execution>
            <phase>validate</phase>
            <goals>
              <goal>create-timestamp</goal>
            </goals>
          </execution>
        </executions>
        <configuration>
          <timestampFormat>yyyy</timestampFormat>
          <timestampPropertyName>build.year</timestampPropertyName>
        </configuration>
      </plugin>
      <plugin>
        <groupId>org.apache.felix</groupId>
        <artifactId>maven-bundle-plugin</artifactId>
        <version>${maven.bundle.version}</version>
        <inherited>true</inherited>
        <extensions>true</extensions>
      </plugin>
      <plugin>
        <!-- CLOUDERA-BUILD - use up-to-date scala-maven-plugin instead of maven-scala-plugin -->
        <artifactId>scala-maven-plugin</artifactId>
        <groupId>net.alchim31.maven</groupId>
        <version>3.2.2</version>
      </plugin>
    </plugins>
  </build>
  <properties>
    <cdh.hbase.version>${project.version}</cdh.hbase.version>

    <!-- override on command line to have generated LICENSE files include
         diagnostic info for verifying notice requirements -->
    <license.debug.print.included>false</license.debug.print.included>
    <!-- When a particular module bundles its depenendencies, should be true -->
    <license.bundles.dependencies>false</license.bundles.dependencies>
    <!-- modules that include a the logo in their source tree should set true -->
    <license.bundles.logo>false</license.bundles.logo>
    <!-- modules that include bootstrap in their source tree should set true -->
    <license.bundles.bootstrap>false</license.bundles.bootstrap>
    <!-- modules that include jquery in their source tree should set true -->
    <license.bundles.jquery>false</license.bundles.jquery>
    <!-- where to find the generated LICENSE files -->
    <license.aggregate.path>
      ${project.build.directory}/maven-shared-archive-resources/META-INF/LICENSE
    </license.aggregate.path>
    <tar.name>${project.build.finalName}.tar.gz</tar.name>
    <maven.build.timestamp.format>
      yyyy-MM-dd'T'HH:mm
    </maven.build.timestamp.format>
    <buildDate>${maven.build.timestamp}</buildDate>
    <compileSource>1.8</compileSource>
    <!-- Build dependencies -->
    <maven.min.version>3.0.4</maven.min.version>
    <java.min.version>${compileSource}</java.min.version>
    <!-- Dependencies -->
    <!-- CLOUDERA-BUILD TODO: Make hadoop 3 as default in right way instead of hijacking
    hadoop-two.version property. -->
    <!-- <hadoop-two.version>2.7.1</hadoop-two.version> -->
    <hadoop-two.version>${cdh.hadoop.version}</hadoop-two.version>
    <hadoop-three.version>${cdh.hadoop.version}</hadoop-three.version>
    <!-- These must be defined here for downstream build tools that don't look at profiles.
         They ought to match the values found in our default hadoop profile, which is
         currently "hadoop-2.0". See HBASE-15925 for more info. -->
    <hadoop.version>${hadoop-two.version}</hadoop.version>
    <hadoop.guava.version>11.0.2</hadoop.guava.version>
    <compat.module>hbase-hadoop2-compat</compat.module>
    <assembly.file>src/main/assembly/hadoop-two-compat.xml</assembly.file>
    <audience-annotations.version>0.5.0</audience-annotations.version>
    <!-- end HBASE-15925 default hadoop compatibility values -->
    <avro.version>${cdh.avro.version}</avro.version>
    <commons-cli.version>1.4</commons-cli.version>
    <commons-codec.version>1.10</commons-codec.version>
    <!-- pretty outdated -->
    <commons-io.version>2.5</commons-io.version>
    <commons-lang3.version>3.6</commons-lang3.version>
    <commons-logging.version>1.2</commons-logging.version>
    <commons-math.version>3.6.1</commons-math.version>
    <disruptor.version>3.3.6</disruptor.version>
    <!-- Do not use versions earlier than 3.2.2 due to a security vulnerability -->
    <collections.version>4.1</collections.version>
    <httpclient.version>4.5.3</httpclient.version>
    <httpcore.version>4.4.6</httpcore.version>
    <metrics-core.version>3.2.1</metrics-core.version>
    <jackson.version>2.9.1</jackson.version>
    <jaxb-api.version>2.2.12</jaxb-api.version>
    <jetty.version>${cdh.jetty9.version}</jetty.version>
    <jetty-jsp.version>9.2.19.v20160908</jetty-jsp.version>
<<<<<<< HEAD
    <jackson1.version>${cdh.jackson.version}</jackson1.version>
=======
>>>>>>> 3f29498d
    <servlet.api.version>3.1.0</servlet.api.version>
    <wx.rs.api.version>2.0.1</wx.rs.api.version>
    <jersey.version>2.25.1</jersey.version>
    <glassfish.jsp.version>2.3.2</glassfish.jsp.version>
    <glassfish.el.version>3.0.1-b08</glassfish.el.version>
    <jetty.jspapi.version>6.1.14</jetty.jspapi.version>
    <jruby.version>9.1.10.0</jruby.version>
    <junit.version>4.12</junit.version>
    <hamcrest.version>1.3</hamcrest.version>
    <htrace.version>3.2.0-incubating</htrace.version>
    <log4j.version>1.2.17</log4j.version>
    <mockito-all.version>1.10.19</mockito-all.version>
    <!--Internally we use a different version of protobuf. See hbase-protocol-shaded-->
    <external.protobuf.version>2.5.0</external.protobuf.version>
    <protobuf.plugin.version>0.5.0</protobuf.plugin.version>
    <thrift.path>thrift</thrift.path>
    <thrift.version>0.9.3</thrift.version>
    <zookeeper.version>${cdh.zookeeper.version}</zookeeper.version>
    <slf4j.version>${cdh.slf4j.version}</slf4j.version>
    <clover.version>4.0.3</clover.version>
    <jamon-runtime.version>2.4.1</jamon-runtime.version>
    <jettison.version>1.3.8</jettison.version>
    <!--This property is for hadoops netty. HBase netty
         comes in via hbase-thirdparty hbase-shaded-netty-->
    <netty.hadoop.version>3.6.2.Final</netty.hadoop.version>
    <!--Make sure these joni/jcodings are compatible with the versions used by jruby-->
    <joni.version>2.1.11</joni.version>
    <jcodings.version>1.0.18</jcodings.version>
    <spy.version>2.12.2</spy.version>
    <bouncycastle.version>1.46</bouncycastle.version>
<<<<<<< HEAD
    <kerby.version>${cdh.kerby.version}</kerby.version>

=======
    <kerby.version>1.0.1</kerby.version>
>>>>>>> 3f29498d
    <commons-crypto.version>1.0.0</commons-crypto.version>
    <curator.version>4.0.0</curator.version>
    <!-- Plugin Dependencies -->
    <apache.rat.version>0.12</apache.rat.version>
    <asciidoctor.plugin.version>1.5.5</asciidoctor.plugin.version>
    <!-- Required by enforcer plugin added in HBASE-18577. Maybe CDH pom dependencies are too old
     to get the required enforcer rules so updating version here. -->
    <maven.dependency.version>3.0.1</maven.dependency.version>
    <maven.enforcer.version>1.4.1</maven.enforcer.version>
    <asciidoctorj.pdf.version>1.5.0-alpha.15</asciidoctorj.pdf.version>
    <build.helper.maven.version>3.0.0</build.helper.maven.version>
    <buildnumber.maven.version>1.4</buildnumber.maven.version>
    <checkstyle.version>6.18</checkstyle.version>
    <exec.maven.version>1.6.0</exec.maven.version>
    <findbugs-annotations>1.3.9-1</findbugs-annotations>
    <findbugs.maven.version>3.0.4</findbugs.maven.version>
    <jamon.plugin.version>2.4.2</jamon.plugin.version>
    <lifecycle.mapping.version>1.0.0</lifecycle.mapping.version>
    <maven.antrun.version>1.8</maven.antrun.version>
    <maven.bundle.version>3.3.0</maven.bundle.version>
    <maven.checkstyle.version>2.17</maven.checkstyle.version>
    <maven.compiler.version>3.6.1</maven.compiler.version>
    <maven.dependency.version>3.0.1</maven.dependency.version>
    <maven.eclipse.version>2.10</maven.eclipse.version>
    <maven.install.version>2.5.2</maven.install.version>
    <maven.jar.version>3.0.2</maven.jar.version>
    <maven.patch.version>1.2</maven.patch.version>
    <maven.scala.version>2.15.2</maven.scala.version>
    <maven.shade.version>3.0.0</maven.shade.version>
    <maven.site.version>3.4</maven.site.version>
    <maven.source.version>3.0.1</maven.source.version>
    <os.maven.version>1.5.0.Final</os.maven.version>
    <scala.maven.version>3.2.2</scala.maven.version>
    <scalatest.maven.version>1.0</scalatest.maven.version>
    <spotbugs.version>3.1.0-RC3</spotbugs.version>
    <wagon.ssh.version>2.12</wagon.ssh.version>
    <xml.maven.version>1.0.1</xml.maven.version>
    <hbase-thirdparty.version>1.0.1</hbase-thirdparty.version>
    <!-- General Packaging -->
    <package.prefix>/usr</package.prefix>
    <package.conf.dir>/etc/hbase</package.conf.dir>
    <package.log.dir>/var/log/hbase</package.log.dir>
    <package.pid.dir>/var/run/hbase</package.pid.dir>
    <package.release>1</package.release>
    <final.name>${project.artifactId}-${project.version}</final.name>
    <!-- Intraproject jar naming properties -->
    <!-- TODO this is pretty ugly, but works for the moment.
      Modules are pretty heavy-weight things, so doing this work isn't too bad. -->
    <server.test.jar>hbase-server-${project.version}-tests.jar</server.test.jar>
    <common.test.jar>hbase-common-${project.version}-tests.jar</common.test.jar>
    <procedure.test.jar>hbase-procedure-${project.version}-tests.jar</procedure.test.jar>
    <it.test.jar>hbase-it-${project.version}-tests.jar</it.test.jar>
    <annotations.test.jar>hbase-annotations-${project.version}-tests.jar</annotations.test.jar>
    <rsgroup.test.jar>hbase-rsgroup-${project.version}-tests.jar</rsgroup.test.jar>
    <mapreduce.test.jar>hbase-mapreduce-${project.version}-tests.jar</mapreduce.test.jar>
    <shell-executable>bash</shell-executable>
    <surefire.version>2.20.1</surefire.version>
    <surefire.provider>surefire-junit47</surefire.provider>
    <!-- default: run small & medium, medium with 2 threads -->
    <surefire.skipFirstPart>false</surefire.skipFirstPart>
    <surefire.skipSecondPart>false</surefire.skipSecondPart>
    <surefire.firstPartForkCount>1</surefire.firstPartForkCount>
    <surefire.secondPartForkCount>2</surefire.secondPartForkCount>
    <surefire.firstPartGroups>org.apache.hadoop.hbase.testclassification.SmallTests</surefire.firstPartGroups>
    <surefire.secondPartGroups>org.apache.hadoop.hbase.testclassification.MediumTests</surefire.secondPartGroups>
    <surefire.testFailureIgnore>false</surefire.testFailureIgnore>
    <test.output.tofile>true</test.output.tofile>
    <surefire.timeout>900</surefire.timeout>

    <!-- CDH - For flaky tests exclusion -->
    <test.exclude></test.exclude>
    <test.exclude.pattern>**/${test.exclude}.java</test.exclude.pattern>
    <!-- CDH - Test inclusion patterns -->
    <unittest.include>**/Test*.java</unittest.include>
    <integrationtest.include>**/IntegrationTest*.java</integrationtest.include>
    <!-- default Xmx value is 2800m. Use -Dsurefire.Xmx=xxg to run tests with different JVM Xmx value -->
    <surefire.Xmx>2800m</surefire.Xmx>
    <surefire.cygwinXmx>2800m</surefire.cygwinXmx>
    <!--Mark our test runs with '-Dhbase.build.id' so we can identify a surefire test as ours in a process listing
     -->
    <hbase-surefire.argLine>-enableassertions -Dhbase.build.id=${build.id} -Xmx${surefire.Xmx}
      -Djava.security.egd=file:/dev/./urandom -Djava.net.preferIPv4Stack=true
      -Djava.awt.headless=true
    </hbase-surefire.argLine>
    <hbase-surefire.cygwin-argLine>-enableassertions -Xmx${surefire.cygwinXmx}
      -Djava.security.egd=file:/dev/./urandom -Djava.net.preferIPv4Stack=true
      "-Djava.library.path=${hadoop.library.path};${java.library.path}"
    </hbase-surefire.cygwin-argLine>
    <!-- Surefire argLine defaults to Linux, cygwin argLine is used in the os.windows profile -->
    <argLine>${hbase-surefire.argLine}</argLine>
    <jacoco.version>0.7.5.201505241946</jacoco.version>
    <extra.enforcer.version>1.0-beta-6</extra.enforcer.version>
    <enforcer.version>3.0.0-M1</enforcer.version>
    <!-- Location of test resources -->
    <test.build.classes>${project.build.directory}/test-classes</test.build.classes>
    <maven.build.timestamp.format>yyyy-MM-dd'T'HH:mm:ss'Z'</maven.build.timestamp.format>
    <!--This build.id we'll add as flag so can identify which forked processes belong to our build.
        Default is the build start timestamp. Up on jenkins pass in the jenkins build id by setting
        this parameter by invoking mvn with -Dbuild.id=$BUILD_ID-->
    <build.id>${maven.build.timestamp}</build.id>
    </properties>
  <!-- Sorted by groups of dependencies then groupId and artifactId -->
  <dependencyManagement>
    <dependencies>
      <!--
      Note: There are a few exclusions to prevent duplicate code in different jars to be included:
          org.mortbay.jetty:servlet-api, javax.servlet:servlet-api: These are excluded because they are
          the same implementations. I chose org.mortbay.jetty:servlet-api-2.5 instead, which is a third
          implementation of the same, because Hadoop also uses this version
          javax.servlet:jsp-api in favour of org.mortbay.jetty:jsp-api-2.1
        -->
      <!-- Intra-module dependencies -->
      <dependency>
        <groupId>org.apache.hbase</groupId>
        <artifactId>hbase-annotations</artifactId>
        <version>${project.version}</version>
        <type>test-jar</type>
        <!--Was test scope only but if we want to run hbase-it tests, need the annotations test jar-->
      </dependency>
      <dependency>
        <groupId>org.apache.hbase</groupId>
        <artifactId>hbase-common</artifactId>
        <version>${project.version}</version>
      </dependency>
      <dependency>
        <groupId>org.apache.hbase</groupId>
        <artifactId>hbase-common</artifactId>
        <version>${project.version}</version>
        <type>test-jar</type>
        <scope>test</scope>
      </dependency>
      <dependency>
        <groupId>org.apache.hbase</groupId>
        <artifactId>hbase-protocol-shaded</artifactId>
        <version>${project.version}</version>
      </dependency>
      <dependency>
        <groupId>org.apache.hbase</groupId>
        <artifactId>hbase-protocol</artifactId>
        <version>${project.version}</version>
      </dependency>
      <dependency>
        <groupId>org.apache.hbase</groupId>
        <artifactId>hbase-procedure</artifactId>
        <version>${project.version}</version>
      </dependency>
      <dependency>
        <groupId>org.apache.hbase</groupId>
        <artifactId>hbase-procedure</artifactId>
        <version>${project.version}</version>
        <type>test-jar</type>
      </dependency>
      <dependency>
        <groupId>org.apache.hbase</groupId>
        <artifactId>hbase-hadoop-compat</artifactId>
        <version>${project.version}</version>
      </dependency>
      <dependency>
        <groupId>org.apache.hbase</groupId>
        <artifactId>hbase-hadoop-compat</artifactId>
        <version>${project.version}</version>
        <type>test-jar</type>
        <scope>test</scope>
      </dependency>
      <dependency>
        <groupId>org.apache.hbase</groupId>
        <artifactId>${compat.module}</artifactId>
        <version>${project.version}</version>
      </dependency>
      <dependency>
        <groupId>org.apache.hbase</groupId>
        <artifactId>${compat.module}</artifactId>
        <version>${project.version}</version>
        <type>test-jar</type>
        <scope>test</scope>
      </dependency>
      <dependency>
        <artifactId>hbase-rsgroup</artifactId>
        <groupId>org.apache.hbase</groupId>
        <version>${project.version}</version>
      </dependency>
      <dependency>
        <artifactId>hbase-rsgroup</artifactId>
        <groupId>org.apache.hbase</groupId>
        <version>${project.version}</version>
        <type>test-jar</type>
        <scope>test</scope>
      </dependency>
      <dependency>
        <artifactId>hbase-replication</artifactId>
        <groupId>org.apache.hbase</groupId>
        <version>${project.version}</version>
      </dependency>
      <dependency>
        <artifactId>hbase-http</artifactId>
        <groupId>org.apache.hbase</groupId>
        <version>${project.version}</version>
      </dependency>
      <dependency>
        <artifactId>hbase-http</artifactId>
        <groupId>org.apache.hbase</groupId>
        <version>${project.version}</version>
        <type>test-jar</type>
        <scope>test</scope>
      </dependency>
      <dependency>
        <artifactId>hbase-server</artifactId>
        <groupId>org.apache.hbase</groupId>
        <version>${project.version}</version>
      </dependency>
      <dependency>
        <artifactId>hbase-server</artifactId>
        <groupId>org.apache.hbase</groupId>
        <version>${project.version}</version>
        <type>test-jar</type>
        <scope>test</scope>
      </dependency>
      <dependency>
        <artifactId>hbase-mapreduce</artifactId>
        <groupId>org.apache.hbase</groupId>
        <version>${project.version}</version>
      </dependency>
      <dependency>
        <artifactId>hbase-mapreduce</artifactId>
        <groupId>org.apache.hbase</groupId>
        <version>${project.version}</version>
        <type>test-jar</type>
        <scope>test</scope>
      </dependency>
      <dependency>
        <artifactId>hbase-endpoint</artifactId>
        <groupId>org.apache.hbase</groupId>
        <version>${project.version}</version>
      </dependency>
      <dependency>
        <artifactId>hbase-shell</artifactId>
        <groupId>org.apache.hbase</groupId>
        <version>${project.version}</version>
      </dependency>
      <dependency>
        <artifactId>hbase-shell</artifactId>
        <groupId>org.apache.hbase</groupId>
        <version>${project.version}</version>
        <type>test-jar</type>
        <scope>test</scope>
      </dependency>
      <dependency>
        <artifactId>hbase-thrift</artifactId>
        <groupId>org.apache.hbase</groupId>
        <version>${project.version}</version>
      </dependency>
      <dependency>
        <artifactId>hbase-thrift</artifactId>
        <groupId>org.apache.hbase</groupId>
        <version>${project.version}</version>
        <type>test-jar</type>
        <scope>test</scope>
      </dependency>
      <dependency>
        <groupId>org.apache.hbase</groupId>
        <artifactId>hbase-testing-util</artifactId>
        <version>${project.version}</version>
        <scope>test</scope>
      </dependency>
      <dependency>
        <groupId>org.apache.hbase</groupId>
        <artifactId>hbase-prefix-tree</artifactId>
        <version>${project.version}</version>
        <!-- unfortunately, runtime scope causes Eclipse to give compile time access which isn't
          needed, however it is apparently needed to run things within Eclipse -->
        <scope>runtime</scope>
      </dependency>
      <dependency>
        <artifactId>hbase-examples</artifactId>
        <groupId>org.apache.hbase</groupId>
        <version>${project.version}</version>
      </dependency>
      <dependency>
        <groupId>org.apache.hbase</groupId>
        <artifactId>hbase-external-blockcache</artifactId>
        <version>${project.version}</version>
      </dependency>
      <dependency>
        <artifactId>hbase-it</artifactId>
        <groupId>org.apache.hbase</groupId>
        <version>${project.version}</version>
        <type>test-jar</type>
        <scope>test</scope>
      </dependency>
      <dependency>
        <artifactId>hbase-client</artifactId>
        <groupId>org.apache.hbase</groupId>
        <version>${project.version}</version>
      </dependency>
      <dependency>
        <artifactId>hbase-metrics-api</artifactId>
        <groupId>org.apache.hbase</groupId>
        <version>${project.version}</version>
      </dependency>
      <dependency>
        <artifactId>hbase-metrics-api</artifactId>
        <groupId>org.apache.hbase</groupId>
        <version>${project.version}</version>
        <type>test-jar</type>
        <scope>test</scope>
      </dependency>
      <dependency>
        <artifactId>hbase-metrics</artifactId>
        <groupId>org.apache.hbase</groupId>
        <version>${project.version}</version>
      </dependency>
      <dependency>
        <artifactId>hbase-metrics</artifactId>
        <groupId>org.apache.hbase</groupId>
        <version>${project.version}</version>
        <type>test-jar</type>
        <scope>test</scope>
      </dependency>
      <!-- General dependencies -->
      <dependency>
        <groupId>com.github.stephenc.findbugs</groupId>
        <artifactId>findbugs-annotations</artifactId>
        <version>${findbugs-annotations}</version>
      </dependency>
      <!-- General dependencies -->
      <dependency>
        <groupId>org.codehaus.jettison</groupId>
        <artifactId>jettison</artifactId>
        <version>${jettison.version}</version>
      </dependency>
      <dependency>
        <groupId>log4j</groupId>
        <artifactId>log4j</artifactId>
        <version>${log4j.version}</version>
      </dependency>
      <!-- Avro dependencies we mostly get transitively, manual version coallescing -->
      <dependency>
        <groupId>org.apache.avro</groupId>
        <artifactId>avro</artifactId>
        <version>${avro.version}</version>
      </dependency>
      <!--This is not used by hbase directly.  Used by thrift,
          dropwizard and zk.-->
      <dependency>
        <groupId>org.slf4j</groupId>
        <artifactId>slf4j-api</artifactId>
        <version>${slf4j.version}</version>
      </dependency>
      <dependency>
        <groupId>io.dropwizard.metrics</groupId>
        <artifactId>metrics-core</artifactId>
        <version>${metrics-core.version}</version>
      </dependency>
      <dependency>
        <groupId>org.apache.commons</groupId>
        <artifactId>commons-collections4</artifactId>
        <version>${collections.version}</version>
      </dependency>
      <dependency>
        <groupId>org.apache.httpcomponents</groupId>
        <artifactId>httpclient</artifactId>
        <version>${httpclient.version}</version>
      </dependency>
      <dependency>
        <groupId>org.apache.httpcomponents</groupId>
        <artifactId>httpcore</artifactId>
        <version>${httpcore.version}</version>
      </dependency>
      <dependency>
        <groupId>commons-cli</groupId>
        <artifactId>commons-cli</artifactId>
        <version>${commons-cli.version}</version>
      </dependency>
      <dependency>
        <groupId>commons-codec</groupId>
        <artifactId>commons-codec</artifactId>
        <version>${commons-codec.version}</version>
      </dependency>
      <dependency>
        <groupId>commons-io</groupId>
        <artifactId>commons-io</artifactId>
        <version>${commons-io.version}</version>
      </dependency>
      <dependency>
        <groupId>org.apache.commons</groupId>
        <artifactId>commons-lang3</artifactId>
        <version>${commons-lang3.version}</version>
      </dependency>
      <dependency>
        <groupId>commons-logging</groupId>
        <artifactId>commons-logging</artifactId>
        <version>${commons-logging.version}</version>
      </dependency>
      <dependency>
        <groupId>org.apache.commons</groupId>
        <artifactId>commons-math3</artifactId>
        <version>${commons-math.version}</version>
      </dependency>
      <dependency>
        <groupId>org.apache.zookeeper</groupId>
        <artifactId>zookeeper</artifactId>
        <version>${zookeeper.version}</version>
        <exclusions>
          <exclusion>
            <groupId>jline</groupId>
            <artifactId>jline</artifactId>
          </exclusion>
          <exclusion>
            <groupId>com.sun.jmx</groupId>
            <artifactId>jmxri</artifactId>
          </exclusion>
          <exclusion>
            <groupId>com.sun.jdmk</groupId>
            <artifactId>jmxtools</artifactId>
          </exclusion>
          <exclusion>
            <groupId>javax.jms</groupId>
            <artifactId>jms</artifactId>
          </exclusion>
          <exclusion>
            <groupId>io.netty</groupId>
            <artifactId>netty</artifactId>
          </exclusion>
        </exclusions>
      </dependency>
      <dependency>
        <groupId>org.apache.thrift</groupId>
        <artifactId>libthrift</artifactId>
        <version>${thrift.version}</version>
        <exclusions>
          <exclusion>
            <groupId>org.slf4j</groupId>
            <artifactId>slf4j-simple</artifactId>
          </exclusion>
        </exclusions>
      </dependency>
      <dependency>
        <groupId>org.jruby</groupId>
        <artifactId>jruby-complete</artifactId>
        <version>${jruby.version}</version>
      </dependency>
      <dependency>
        <groupId>org.jruby.jcodings</groupId>
        <artifactId>jcodings</artifactId>
        <version>${jcodings.version}</version>
      </dependency>
      <dependency>
        <groupId>org.jruby.joni</groupId>
        <artifactId>joni</artifactId>
        <version>${joni.version}</version>
      </dependency>
      <dependency>
        <groupId>com.fasterxml.jackson.jaxrs</groupId>
        <artifactId>jackson-jaxrs-json-provider</artifactId>
        <version>${jackson.version}</version>
      </dependency>
      <dependency>
        <groupId>com.fasterxml.jackson.core</groupId>
        <artifactId>jackson-databind</artifactId>
        <version>${jackson.version}</version>
      </dependency>
      <dependency>
        <groupId>org.jamon</groupId>
        <artifactId>jamon-runtime</artifactId>
        <version>${jamon-runtime.version}</version>
      </dependency>
      <!-- REST dependencies -->
      <dependency>
        <groupId>javax.servlet</groupId>
        <artifactId>javax.servlet-api</artifactId>
        <version>${servlet.api.version}</version>
      </dependency>
      <dependency>
        <groupId>javax.ws.rs</groupId>
        <artifactId>javax.ws.rs-api</artifactId>
        <version>${wx.rs.api.version}</version>
      </dependency>
      <dependency>
        <groupId>org.eclipse.jetty</groupId>
        <artifactId>jetty-server</artifactId>
        <version>${jetty.version}</version>
      </dependency>
      <dependency>
        <groupId>org.eclipse.jetty</groupId>
        <artifactId>jetty-servlet</artifactId>
        <version>${jetty.version}</version>
        <exclusions>
          <exclusion>
            <groupId>org.eclipse.jetty</groupId>
            <artifactId>servlet-api</artifactId>
          </exclusion>
        </exclusions>
      </dependency>
      <dependency>
        <groupId>org.eclipse.jetty</groupId>
        <artifactId>jetty-security</artifactId>
        <version>${jetty.version}</version>
      </dependency>
      <dependency>
        <groupId>org.eclipse.jetty</groupId>
        <artifactId>jetty-http</artifactId>
        <version>${jetty.version}</version>
      </dependency>
      <dependency>
        <groupId>org.eclipse.jetty</groupId>
        <artifactId>jetty-util</artifactId>
        <version>${jetty.version}</version>
      </dependency>
      <dependency>
        <groupId>org.eclipse.jetty</groupId>
        <artifactId>jetty-io</artifactId>
        <version>${jetty.version}</version>
      </dependency>
      <dependency>
        <groupId>org.eclipse.jetty</groupId>
        <artifactId>jetty-jsp</artifactId>
        <version>${jetty-jsp.version}</version>
      </dependency>
      <dependency>
        <groupId>org.eclipse.jetty</groupId>
        <artifactId>jetty-jmx</artifactId>
        <version>${jetty.version}</version>
      </dependency>
      <dependency>
        <groupId>org.eclipse.jetty</groupId>
        <artifactId>jetty-webapp</artifactId>
        <version>${jetty.version}</version>
      </dependency>
      <dependency>
        <groupId>org.eclipse.jetty</groupId>
        <artifactId>jetty-util-ajax</artifactId>
        <version>${jetty.version}</version>
      </dependency>
      <dependency>
        <groupId>com.google.protobuf</groupId>
        <artifactId>protobuf-java</artifactId>
        <version>${external.protobuf.version}</version>
      </dependency>
      <dependency>
        <groupId>org.glassfish.jersey.containers</groupId>
        <artifactId>jersey-container-servlet-core</artifactId>
        <version>${jersey.version}</version>
      </dependency>
      <dependency>
        <groupId>org.glassfish.jersey.core</groupId>
        <artifactId>jersey-client</artifactId>
        <version>${jersey.version}</version>
      </dependency>
      <dependency>
        <groupId>org.glassfish.jersey.core</groupId>
        <artifactId>jersey-server</artifactId>
        <version>${jersey.version}</version>
      </dependency>
      <dependency>
        <!--This lib has JspC in it. Needed precompiling jsps in hbase-rest, etc.-->
        <groupId>org.glassfish.web</groupId>
        <artifactId>javax.servlet.jsp</artifactId>
        <version>${glassfish.jsp.version}</version>
      </dependency>
      <dependency>
        <groupId>org.glassfish</groupId>
        <artifactId>javax.el</artifactId>
        <version>${glassfish.el.version}</version>
      </dependency>
      <dependency>
        <groupId>javax.xml.bind</groupId>
        <artifactId>jaxb-api</artifactId>
        <version>${jaxb-api.version}</version>
        <exclusions>
          <exclusion>
            <groupId>javax.xml.stream</groupId>
            <artifactId>stax-api</artifactId>
          </exclusion>
        </exclusions>
      </dependency>
      <dependency>
        <groupId>junit</groupId>
        <artifactId>junit</artifactId>
        <version>${junit.version}</version>
      </dependency>
      <dependency>
        <groupId>org.hamcrest</groupId>
        <artifactId>hamcrest-core</artifactId>
        <version>${hamcrest.version}</version>
        <scope>test</scope>
      </dependency>
      <dependency>
        <groupId>org.mockito</groupId>
        <artifactId>mockito-all</artifactId>
        <version>${mockito-all.version}</version>
        <scope>test</scope>
      </dependency>
      <dependency>
        <groupId>org.apache.htrace</groupId>
        <artifactId>htrace-core</artifactId>
        <version>${htrace.version}</version>
      </dependency>
      <dependency>
        <groupId>com.lmax</groupId>
        <artifactId>disruptor</artifactId>
        <version>${disruptor.version}</version>
      </dependency>
      <dependency>
        <groupId>net.spy</groupId>
        <artifactId>spymemcached</artifactId>
        <version>${spy.version}</version>
        <optional>true</optional>
      </dependency>
      <dependency>
        <groupId>org.bouncycastle</groupId>
        <artifactId>bcprov-jdk16</artifactId>
        <version>${bouncycastle.version}</version>
        <scope>test</scope>
      </dependency>
      <dependency>
        <groupId>org.apache.kerby</groupId>
        <artifactId>kerb-core</artifactId>
        <version>${kerby.version}</version>
      </dependency>
      <dependency>
        <groupId>org.apache.kerby</groupId>
        <artifactId>kerb-client</artifactId>
        <version>${kerby.version}</version>
      </dependency>
      <dependency>
        <groupId>org.apache.kerby</groupId>
        <artifactId>kerb-simplekdc</artifactId>
        <version>${kerby.version}</version>
      </dependency>
      <dependency>
        <groupId>org.apache.commons</groupId>
        <artifactId>commons-crypto</artifactId>
        <version>${commons-crypto.version}</version>
        <exclusions>
          <exclusion>
            <groupId>net.java.dev.jna</groupId>
            <artifactId>jna</artifactId>
          </exclusion>
        </exclusions>
      </dependency>
      <dependency>
        <groupId>org.apache.curator</groupId>
        <artifactId>curator-framework</artifactId>
        <version>${curator.version}</version>
        <exclusions>
          <exclusion>
            <groupId>org.apache.zookeeper</groupId>
            <artifactId>zookeeper</artifactId>
          </exclusion>
        </exclusions>
      </dependency>
      <dependency>
        <groupId>org.apache.curator</groupId>
        <artifactId>curator-client</artifactId>
        <version>${curator.version}</version>
        <exclusions>
          <exclusion>
            <groupId>com.google.guava</groupId>
            <artifactId>guava</artifactId>
          </exclusion>
          <exclusion>
            <groupId>org.apache.zookeeper</groupId>
            <artifactId>zookeeper</artifactId>
          </exclusion>
        </exclusions>
      </dependency>
      <dependency>
        <groupId>org.apache.curator</groupId>
        <artifactId>curator-recipes</artifactId>
        <version>${curator.version}</version>
        <exclusions>
          <exclusion>
            <groupId>com.google.guava</groupId>
            <artifactId>guava</artifactId>
          </exclusion>
          <exclusion>
            <groupId>org.apache.zookeeper</groupId>
            <artifactId>zookeeper</artifactId>
          </exclusion>
        </exclusions>
      </dependency>
      <dependency>
        <groupId>org.apache.yetus</groupId>
        <artifactId>audience-annotations</artifactId>
        <version>${audience-annotations.version}</version>
      </dependency>
      <dependency>
        <groupId>org.apache.hbase.thirdparty</groupId>
        <artifactId>hbase-shaded-miscellaneous</artifactId>
        <version>${hbase-thirdparty.version}</version>
      </dependency>
      <dependency>
        <groupId>org.apache.hbase.thirdparty</groupId>
        <artifactId>hbase-shaded-netty</artifactId>
        <version>${hbase-thirdparty.version}</version>
      </dependency>
      <dependency>
        <groupId>org.apache.hbase.thirdparty</groupId>
        <artifactId>hbase-shaded-protobuf</artifactId>
        <version>${hbase-thirdparty.version}</version>
      </dependency>
    </dependencies>
  </dependencyManagement>
  <dependencies>
    <!--REMOVE THIS. HERE TEMPORARILY.
         Implication is that every module needs junit which is not so.
         Cannot undo though because build runs test on each module and
         it fails if no junit. TODO. -->
    <dependency>
      <groupId>junit</groupId>
      <artifactId>junit</artifactId>
    </dependency>
  </dependencies>

  <!--
  To publish, use the following settings.xml file ( placed in ~/.m2/settings.xml )

 <settings>
  <servers>
    <server>
      <id>apache.releases.https</id>
      <username>hbase_committer</username>
      <password>********</password>
    </server>

    <server>
      <id>apache.snapshots.https</id>
      <username>hbase_committer</username>
      <password>********</password>
    </server>

  </servers>
 </settings>

  $ mvn deploy
(or)
  $ mvn -s /my/path/settings.xml deploy

  -->
  <profiles>
    <profile>
      <id>rsgroup</id>
      <activation>
        <property>
            <name>!skip-rsgroup</name>
        </property>
      </activation>
      <modules>
        <module>hbase-rsgroup</module>
      </modules>
    </profile>
    <profile>
      <id>build-with-jdk8</id>
      <activation>
        <jdk>1.8</jdk>
      </activation>
      <build>
        <pluginManagement>
          <plugins>
            <plugin>
              <groupId>org.apache.maven.plugins</groupId>
              <artifactId>maven-dependency-plugin</artifactId>
              <version>${maven.dependency.version}</version>
            </plugin>
            <plugin>
              <groupId>org.apache.maven.plugins</groupId>
              <artifactId>maven-enforcer-plugin</artifactId>
              <version>${maven.enforcer.version}</version>
            </plugin>
            <plugin>
              <groupId>org.apache.maven.plugins</groupId>
              <artifactId>maven-javadoc-plugin</artifactId>
              <configuration>
                <!-- TODO HBASE-15041 clean up our javadocs so jdk8 linter can be used -->
                <additionalparam>-Xdoclint:none</additionalparam>
              </configuration>
            </plugin>
            <plugin>
              <groupId>org.codehaus.mojo</groupId>
              <artifactId>findbugs-maven-plugin</artifactId>
              <version>3.0.0</version>
              <!--NOTE: Findbugs 3.0.0 requires jdk7-->
              <configuration>
                <excludeFilterFile>${project.basedir}/../dev-support/findbugs-exclude.xml</excludeFilterFile>
                <findbugsXmlOutput>true</findbugsXmlOutput>
                <xmlOutput>true</xmlOutput>
                <effort>Max</effort>
              </configuration>
              <dependencies>
                <dependency>
                  <groupId>com.github.spotbugs</groupId>
                  <artifactId>spotbugs</artifactId>
                  <version>${spotbugs.version}</version>
                </dependency>
              </dependencies>
            </plugin>
          </plugins>
        </pluginManagement>
      </build>
    </profile>
    <!-- profile activated by the Jenkins patch testing job -->
    <profile>
      <id>jenkins.patch</id>
      <activation>
        <activeByDefault>false</activeByDefault>
        <property>
            <name>HBasePatchProcess</name>
        </property>
      </activation>
      <properties>
        <surefire.rerunFailingTestsCount>2</surefire.rerunFailingTestsCount>
      </properties>
      <build>
        <plugins>
          <plugin>
            <groupId>org.apache.maven.plugins</groupId>
            <artifactId>maven-antrun-plugin</artifactId>
            <inherited>false</inherited>
            <executions>
              <execution>
                <phase>validate</phase>
                <goals>
                  <goal>run</goal>
                </goals>
                <configuration>
                  <tasks>
                    <echo>Maven Execution Environment</echo>
                    <echo>MAVEN_OPTS="${env.MAVEN_OPTS}"</echo>
                  </tasks>
                </configuration>
              </execution>
            </executions>
          </plugin>
        </plugins>
      </build>
    </profile>
    <profile>
      <id>jacoco</id>
      <activation>
        <activeByDefault>false</activeByDefault>
      </activation>
      <build>
        <plugins>
          <plugin>
            <groupId>org.jacoco</groupId>
            <artifactId>jacoco-maven-plugin</artifactId>
            <version>${jacoco.version}</version>
            <executions>
              <execution>
                <id>prepare-agent</id>
                <goals>
                  <goal>prepare-agent</goal>
                </goals>
              </execution>
              <execution>
                <id>report</id>
                <phase>prepare-package</phase>
                <goals>
                  <goal>report</goal>
                </goals>
              </execution>
            </executions>
            <configuration>
              <systemPropertyVariables>
                <jacoco-agent.destfile>target/jacoco.exec</jacoco-agent.destfile>
              </systemPropertyVariables>
              <excludes>
                <exclude>**/generated/**/*.class</exclude>
              </excludes>
            </configuration>
          </plugin>
        </plugins>
      </build>
    </profile>
    <profile>
      <id>os.linux</id>
      <activation>
        <activeByDefault>false</activeByDefault>
        <os>
          <family>Linux</family>
        </os>
      </activation>
      <properties>
        <build.platform>${os.name}-${os.arch}-${sun.arch.data.model}</build.platform>
      </properties>
    </profile>
    <profile>
      <id>os.mac</id>
      <activation>
        <os>
          <family>Mac</family>
        </os>
      </activation>
      <properties>
        <build.platform>Mac_OS_X-${sun.arch.data.model}</build.platform>
      </properties>
    </profile>
    <profile>
      <id>os.windows</id>
      <activation>
        <os>
          <family>Windows</family>
        </os>
      </activation>
      <properties>
        <build.platform>cygwin</build.platform>
        <argLine>${hbase-surefire.cygwin-argLine}</argLine>
      </properties>
    </profile>
    <!-- this profile should be activated for release builds -->
    <profile>
      <id>release</id>
      <build>
        <plugins>
          <plugin>
            <groupId>org.apache.rat</groupId>
            <artifactId>apache-rat-plugin</artifactId>
            <executions>
              <execution>
                <phase>package</phase>
                <goals>
                  <goal>check</goal>
                </goals>
              </execution>
            </executions>
          </plugin>
          <plugin>
            <groupId>org.apache.maven.plugins</groupId>
            <artifactId>maven-enforcer-plugin</artifactId>
            <version>${enforcer.version}</version>
            <configuration>
              <rules>
                <enforceBytecodeVersion>
                <maxJdkVersion>${compileSource}</maxJdkVersion>
                <message>HBase has unsupported dependencies.
  HBase requires that all dependencies be compiled with version ${compileSource} or earlier
  of the JDK to properly build from source.  You appear to be using a newer dependency. You can use
  either "mvn -version" or "mvn enforcer:display-info" to verify what version is active.
  Non-release builds can temporarily build with a newer JDK version by setting the
  'compileSource' property (eg. mvn -DcompileSource=1.8 clean package).
                </message>
              </enforceBytecodeVersion>
            </rules>
          </configuration>
          </plugin>
        </plugins>
      </build>
    </profile>
    <!-- Dependency management profiles for submodules when building against specific hadoop branches.-->
    <!-- Submodules that need hadoop dependencies should declare
    profiles with activation properties matching the profile here.
    Generally, it should be sufficient to copy the first
    few lines of the profile you want to match.  -->
    <!-- profile for building against Hadoop 2.0.x
         This is the default.
         -->
    <profile>
      <id>hadoop-2.0</id>
      <!-- this profile not supported in cdh6.x -->
      <modules>
        <module>hbase-hadoop2-compat</module>
      </modules>
      <properties>
        <hadoop.version>${hadoop-two.version}</hadoop.version>
        <compat.module>hbase-hadoop2-compat</compat.module>
        <assembly.file>src/main/assembly/hadoop-two-compat.xml</assembly.file>
      </properties>
      <dependencyManagement>
        <dependencies>
          <dependency>
            <groupId>org.apache.hadoop</groupId>
            <artifactId>hadoop-mapreduce-client-core</artifactId>
            <version>${hadoop-two.version}</version>
            <exclusions>
              <exclusion>
                <groupId>io.netty</groupId>
                <artifactId>netty</artifactId>
              </exclusion>
              <exclusion>
                <groupId>javax.servlet</groupId>
                <artifactId>servlet-api</artifactId>
              </exclusion>
              <exclusion>
                <groupId>javax.inject</groupId>
                <artifactId>javax.inject</artifactId>
              </exclusion>
              <exclusion>
                <groupId>org.codehaus.jackson</groupId>
                <artifactId>jackson-core-asl</artifactId>
              </exclusion>
              <exclusion>
                <groupId>org.codehaus.jackson</groupId>
                <artifactId>jackson-mapper-asl</artifactId>
              </exclusion>
            </exclusions>
          </dependency>
          <dependency>
            <groupId>org.apache.hadoop</groupId>
            <artifactId>hadoop-mapreduce-client-jobclient</artifactId>
            <version>${hadoop-two.version}</version>
            <exclusions>
              <exclusion>
                <groupId>io.netty</groupId>
                <artifactId>netty</artifactId>
              </exclusion>
              <exclusion>
                <groupId>javax.servlet</groupId>
                <artifactId>servlet-api</artifactId>
              </exclusion>
            </exclusions>
          </dependency>
          <dependency>
            <groupId>org.apache.hadoop</groupId>
            <artifactId>hadoop-mapreduce-client-jobclient</artifactId>
            <version>${hadoop-two.version}</version>
            <type>test-jar</type>
            <scope>test</scope>
            <exclusions>
              <exclusion>
                <groupId>io.netty</groupId>
                <artifactId>netty</artifactId>
              </exclusion>
              <exclusion>
                <groupId>javax.servlet</groupId>
                <artifactId>servlet-api</artifactId>
              </exclusion>
            </exclusions>
          </dependency>
          <dependency>
            <groupId>org.apache.hadoop</groupId>
            <artifactId>hadoop-hdfs</artifactId>
            <exclusions>
              <exclusion>
                <groupId>javax.servlet.jsp</groupId>
                <artifactId>jsp-api</artifactId>
              </exclusion>
              <exclusion>
                <groupId>javax.servlet</groupId>
                <artifactId>servlet-api</artifactId>
              </exclusion>
              <exclusion>
                <groupId>io.netty</groupId>
                <artifactId>netty</artifactId>
              </exclusion>
              <exclusion>
                <groupId>stax</groupId>
                <artifactId>stax-api</artifactId>
              </exclusion>
              <exclusion>
                <groupId>xerces</groupId>
                <artifactId>xercesImpl</artifactId>
              </exclusion>
              <exclusion>
                <groupId>org.codehaus.jackson</groupId>
                <artifactId>jackson-core-asl</artifactId>
              </exclusion>
              <exclusion>
                <groupId>org.codehaus.jackson</groupId>
                <artifactId>jackson-mapper-asl</artifactId>
              </exclusion>
            </exclusions>
            <version>${hadoop-two.version}</version>
          </dependency>
          <dependency>
            <groupId>org.apache.hadoop</groupId>
            <artifactId>hadoop-hdfs</artifactId>
            <version>${hadoop-two.version}</version>
            <type>test-jar</type>
            <scope>test</scope>
            <exclusions>
              <exclusion>
                <groupId>javax.servlet.jsp</groupId>
                <artifactId>jsp-api</artifactId>
              </exclusion>
              <exclusion>
                <groupId>javax.servlet</groupId>
                <artifactId>servlet-api</artifactId>
              </exclusion>
              <exclusion>
                <groupId>io.netty</groupId>
                <artifactId>netty</artifactId>
              </exclusion>
              <exclusion>
                <groupId>stax</groupId>
                <artifactId>stax-api</artifactId>
              </exclusion>
              <exclusion>
                <groupId>xerces</groupId>
                <artifactId>xercesImpl</artifactId>
              </exclusion>
              <exclusion>
                <groupId>org.codehaus.jackson</groupId>
                <artifactId>jackson-core-asl</artifactId>
              </exclusion>
              <exclusion>
                <groupId>org.codehaus.jackson</groupId>
                <artifactId>jackson-mapper-asl</artifactId>
              </exclusion>
            </exclusions>
          </dependency>
          <dependency>
            <groupId>org.apache.hadoop</groupId>
            <artifactId>hadoop-auth</artifactId>
            <version>${hadoop-two.version}</version>
          </dependency>
          <dependency>
            <groupId>org.apache.hadoop</groupId>
            <artifactId>hadoop-common</artifactId>
            <version>${hadoop-two.version}</version>
            <exclusions>
              <exclusion>
                <groupId>commons-beanutils</groupId>
                <artifactId>commons-beanutils</artifactId>
              </exclusion>
              <exclusion>
                <groupId>javax.servlet.jsp</groupId>
                <artifactId>jsp-api</artifactId>
              </exclusion>
              <exclusion>
                <groupId>javax.servlet</groupId>
                <artifactId>servlet-api</artifactId>
              </exclusion>
              <exclusion>
                <groupId>stax</groupId>
                <artifactId>stax-api</artifactId>
              </exclusion>
              <exclusion>
                <groupId>io.netty</groupId>
                <artifactId>netty</artifactId>
              </exclusion>
              <exclusion>
                <groupId>com.google.code.findbugs</groupId>
                <artifactId>jsr305</artifactId>
              </exclusion>
              <exclusion>
                <groupId>junit</groupId>
                <artifactId>junit</artifactId>
              </exclusion>
             <exclusion>
               <groupId>org.codehaus.jackson</groupId>
               <artifactId>jackson-core-asl</artifactId>
             </exclusion>
             <exclusion>
               <groupId>org.codehaus.jackson</groupId>
               <artifactId>jackson-mapper-asl</artifactId>
             </exclusion>
            </exclusions>
          </dependency>
          <dependency>
            <groupId>org.apache.hadoop</groupId>
            <artifactId>hadoop-client</artifactId>
            <version>${hadoop-two.version}</version>
          </dependency>
          <!-- This was marked as test dep in earlier pom, but was scoped compile.
            Where do we actually need it? -->
          <dependency>
            <groupId>org.apache.hadoop</groupId>
            <artifactId>hadoop-minicluster</artifactId>
            <version>${hadoop-two.version}</version>
            <exclusions>
            <exclusion>
              <groupId>commons-httpclient</groupId>
              <artifactId>commons-httpclient</artifactId>
            </exclusion>
              <exclusion>
                <groupId>javax.servlet.jsp</groupId>
                <artifactId>jsp-api</artifactId>
              </exclusion>
              <exclusion>
                <groupId>javax.servlet</groupId>
                <artifactId>servlet-api</artifactId>
              </exclusion>
              <exclusion>
                <groupId>stax</groupId>
                <artifactId>stax-api</artifactId>
              </exclusion>
              <exclusion>
                <groupId>io.netty</groupId>
                <artifactId>netty</artifactId>
              </exclusion>
              <exclusion>
                <groupId>com.google.code.findbugs</groupId>
                <artifactId>jsr305</artifactId>
              </exclusion>
            </exclusions>
          </dependency>
          <dependency>
            <groupId>org.apache.hadoop</groupId>
            <artifactId>hadoop-minikdc</artifactId>
            <version>${hadoop-two.version}</version>
            <scope>test</scope>
          </dependency>
        </dependencies>
      </dependencyManagement>
    </profile>
    <!--
      profile for building against Hadoop 3.0.0. Activate using:
       mvn -Dhadoop.profile=3.0
    -->
    <profile>
      <id>hadoop-3.0</id>
      <activation>
        <property>
          <name>!hadoop.profile</name>
        </property>
      </activation>
      <modules>
        <!--For now, use hadoop2 compat module-->
        <module>hbase-hadoop2-compat</module>
      </modules>
      <properties>
        <hadoop.version>${hadoop-three.version}</hadoop.version>
        <!--Use this compat module for now. TODO: Make h3 one if we need one-->
        <compat.module>hbase-hadoop2-compat</compat.module>
        <assembly.file>src/main/assembly/hadoop-two-compat.xml</assembly.file>
      </properties>
     <dependencyManagement>
       <dependencies>
         <dependency>
           <groupId>org.apache.hadoop</groupId>
           <artifactId>hadoop-mapreduce-client-core</artifactId>
           <version>${hadoop-three.version}</version>
           <exclusions>
             <exclusion>
               <groupId>io.netty</groupId>
               <artifactId>netty</artifactId>
             </exclusion>
              <exclusion>
                <groupId>javax.inject</groupId>
                <artifactId>javax.inject</artifactId>
              </exclusion>
              <exclusion>
                <groupId>org.codehaus.jackson</groupId>
                <artifactId>jackson-core-asl</artifactId>
              </exclusion>
              <exclusion>
                <groupId>org.codehaus.jackson</groupId>
                <artifactId>jackson-mapper-asl</artifactId>
              </exclusion>
           </exclusions>
         </dependency>
         <dependency>
           <groupId>org.apache.hadoop</groupId>
           <artifactId>hadoop-mapreduce-client-jobclient</artifactId>
           <version>${hadoop-three.version}</version>
           <exclusions>
             <exclusion>
               <groupId>io.netty</groupId>
               <artifactId>netty</artifactId>
             </exclusion>
           </exclusions>
         </dependency>
         <dependency>
           <groupId>org.apache.hadoop</groupId>
           <artifactId>hadoop-mapreduce-client-jobclient</artifactId>
           <version>${hadoop-three.version}</version>
           <type>test-jar</type>
           <scope>test</scope>
           <exclusions>
             <exclusion>
               <groupId>io.netty</groupId>
               <artifactId>netty</artifactId>
             </exclusion>
           </exclusions>
         </dependency>
         <dependency>
           <groupId>org.apache.hadoop</groupId>
           <artifactId>hadoop-hdfs</artifactId>
           <exclusions>
             <exclusion>
               <groupId>javax.servlet.jsp</groupId>
               <artifactId>jsp-api</artifactId>
             </exclusion>
             <exclusion>
               <groupId>javax.servlet</groupId>
               <artifactId>servlet-api</artifactId>
             </exclusion>
             <exclusion>
               <groupId>stax</groupId>
               <artifactId>stax-api</artifactId>
             </exclusion>
             <exclusion>
               <groupId>xerces</groupId>
               <artifactId>xercesImpl</artifactId>
             </exclusion>
             <exclusion>
               <groupId>org.codehaus.jackson</groupId>
               <artifactId>jackson-core-asl</artifactId>
             </exclusion>
             <exclusion>
               <groupId>org.codehaus.jackson</groupId>
               <artifactId>jackson-mapper-asl</artifactId>
             </exclusion>
           </exclusions>
           <version>${hadoop-three.version}</version>
         </dependency>
         <dependency>
           <groupId>org.apache.hadoop</groupId>
           <artifactId>hadoop-hdfs</artifactId>
           <version>${hadoop-three.version}</version>
           <type>test-jar</type>
           <scope>test</scope>
           <exclusions>
             <exclusion>
               <groupId>javax.servlet.jsp</groupId>
               <artifactId>jsp-api</artifactId>
             </exclusion>
             <exclusion>
               <groupId>javax.servlet</groupId>
               <artifactId>servlet-api</artifactId>
             </exclusion>
             <exclusion>
               <groupId>stax</groupId>
               <artifactId>stax-api</artifactId>
             </exclusion>
             <exclusion>
               <groupId>xerces</groupId>
               <artifactId>xercesImpl</artifactId>
             </exclusion>
             <exclusion>
               <groupId>org.codehaus.jackson</groupId>
               <artifactId>jackson-core-asl</artifactId>
             </exclusion>
             <exclusion>
               <groupId>org.codehaus.jackson</groupId>
               <artifactId>jackson-mapper-asl</artifactId>
             </exclusion>
           </exclusions>
         </dependency>
         <dependency>
           <groupId>org.apache.hadoop</groupId>
           <artifactId>hadoop-auth</artifactId>
           <version>${hadoop-three.version}</version>
           <exclusions>
             <exclusion>
               <groupId>com.google.guava</groupId>
               <artifactId>guava</artifactId>
             </exclusion>
           </exclusions>
         </dependency>
         <dependency>
           <groupId>org.apache.hadoop</groupId>
           <artifactId>hadoop-common</artifactId>
           <version>${hadoop-three.version}</version>
           <exclusions>
             <exclusion>
               <groupId>javax.servlet.jsp</groupId>
               <artifactId>jsp-api</artifactId>
             </exclusion>
             <exclusion>
               <groupId>javax.servlet</groupId>
               <artifactId>servlet-api</artifactId>
             </exclusion>
             <exclusion>
               <groupId>stax</groupId>
               <artifactId>stax-api</artifactId>
             </exclusion>
             <exclusion>
               <groupId>io.netty</groupId>
               <artifactId>netty</artifactId>
             </exclusion>
             <exclusion>
               <groupId>com.google.code.findbugs</groupId>
               <artifactId>jsr305</artifactId>
             </exclusion>
             <exclusion>
               <groupId>junit</groupId>
               <artifactId>junit</artifactId>
             </exclusion>
             <exclusion>
               <groupId>org.codehause.jackson</groupId>
               <artifactId>jackson-core-asl</artifactId>
             </exclusion>
             <exclusion>
               <groupId>org.codehause.jackson</groupId>
               <artifactId>jackson-mapper-asl</artifactId>
             </exclusion>
           </exclusions>
         </dependency>
         <dependency>
           <groupId>org.apache.hadoop</groupId>
           <artifactId>hadoop-client</artifactId>
           <version>${hadoop-three.version}</version>
         </dependency>
         <dependency>
           <groupId>org.apache.hadoop</groupId>
           <artifactId>hadoop-annotations</artifactId>
           <version>${hadoop-three.version}</version>
         </dependency>
         <!-- This was marked as test dep in earlier pom, but was scoped compile.
           Where do we actually need it? -->
         <dependency>
           <groupId>org.apache.hadoop</groupId>
           <artifactId>hadoop-minicluster</artifactId>
           <version>${hadoop-three.version}</version>
           <exclusions>
            <exclusion>
              <groupId>commons-httpclient</groupId>
              <artifactId>commons-httpclient</artifactId>
            </exclusion>
             <exclusion>
               <groupId>javax.servlet.jsp</groupId>
               <artifactId>jsp-api</artifactId>
             </exclusion>
             <exclusion>
               <groupId>javax.servlet</groupId>
               <artifactId>servlet-api</artifactId>
             </exclusion>
             <exclusion>
               <groupId>stax</groupId>
               <artifactId>stax-api</artifactId>
             </exclusion>
             <exclusion>
               <groupId>io.netty</groupId>
               <artifactId>netty</artifactId>
             </exclusion>
             <exclusion>
               <groupId>com.google.code.findbugs</groupId>
               <artifactId>jsr305</artifactId>
             </exclusion>
           </exclusions>
         </dependency>
         <dependency>
            <groupId>org.apache.hadoop</groupId>
            <artifactId>hadoop-minikdc</artifactId>
            <version>${hadoop-three.version}</version>
            <scope>test</scope>
          </dependency>
       </dependencies>
     </dependencyManagement>

    </profile>
    <!-- profiles for the tests
         See as well the properties of the project for the values
         when no profile is active.     -->
    <profile>
      <!-- Use it to launch all tests in the same JVM  -->
      <id>singleJVMTests</id>
      <activation>
        <activeByDefault>false</activeByDefault>
      </activation>
      <properties>
        <surefire.firstPartForkCount>1</surefire.firstPartForkCount>
        <surefire.skipFirstPart>false</surefire.skipFirstPart>
        <surefire.skipSecondPart>true</surefire.skipSecondPart>
        <surefire.firstPartGroups/>
      </properties>
    </profile>
    <profile>
      <!-- Use it to launch small tests only -->
      <id>runSmallTests</id>
      <activation>
        <activeByDefault>false</activeByDefault>
      </activation>
      <properties>
        <surefire.firstPartForkCount>1</surefire.firstPartForkCount>
        <surefire.skipFirstPart>false</surefire.skipFirstPart>
        <surefire.skipSecondPart>true</surefire.skipSecondPart>
        <surefire.firstPartGroups>org.apache.hadoop.hbase.testclassification.SmallTests</surefire.firstPartGroups>
        <surefire.secondPartGroups/>
      </properties>
    </profile>
    <profile>
      <!-- Use it to launch medium tests only -->
      <id>runMediumTests</id>
      <activation>
        <activeByDefault>false</activeByDefault>
      </activation>
      <properties>
        <surefire.skipFirstPart>false</surefire.skipFirstPart>
        <surefire.skipSecondPart>true</surefire.skipSecondPart>
        <surefire.firstPartGroups>org.apache.hadoop.hbase.testclassification.MediumTests</surefire.firstPartGroups>
        <surefire.secondPartGroups/>
      </properties>
    </profile>
    <profile>
      <!-- Use it to launch large tests only -->
      <id>runLargeTests</id>
      <activation>
        <activeByDefault>false</activeByDefault>
      </activation>
      <properties>
        <surefire.skipFirstPart>false</surefire.skipFirstPart>
        <surefire.skipSecondPart>true</surefire.skipSecondPart>
        <surefire.firstPartGroups>org.apache.hadoop.hbase.testclassification.LargeTests</surefire.firstPartGroups>
        <surefire.secondPartGroups/>
      </properties>
    </profile>
    <profile>
      <!-- Use it to launch small & medium tests -->
      <id>runDevTests</id>
      <activation>
        <activeByDefault>false</activeByDefault>
      </activation>
      <properties>
        <surefire.firstPartForkCount>1</surefire.firstPartForkCount>
        <surefire.skipFirstPart>false</surefire.skipFirstPart>
        <surefire.skipSecondPart>false</surefire.skipSecondPart>
        <surefire.firstPartGroups>org.apache.hadoop.hbase.testclassification.SmallTests</surefire.firstPartGroups>
        <surefire.secondPartGroups>org.apache.hadoop.hbase.testclassification.MediumTests</surefire.secondPartGroups>
      </properties>
    </profile>
    <profile>
      <!-- Use it to launch all tests -->
      <id>runAllTests</id>
      <activation>
        <activeByDefault>false</activeByDefault>
      </activation>
      <properties>
        <surefire.firstPartForkCount>1</surefire.firstPartForkCount>
        <!-- CDH specific change: For unit testing we use machines with 4 cores only,
             so reducing the number of forks. -->
        <surefire.secondPartForkCount>2</surefire.secondPartForkCount>
        <surefire.skipFirstPart>false</surefire.skipFirstPart>
        <surefire.skipSecondPart>false</surefire.skipSecondPart>
        <surefire.firstPartGroups>org.apache.hadoop.hbase.testclassification.SmallTests</surefire.firstPartGroups>
        <surefire.secondPartGroups>org.apache.hadoop.hbase.testclassification.MediumTests,org.apache.hadoop.hbase.testclassification.LargeTests</surefire.secondPartGroups>
      </properties>
    </profile>
    <profile>
      <id>runMiscTests</id>
      <activation>
        <activeByDefault>false</activeByDefault>
      </activation>
      <properties>
        <surefire.firstPartForkCount>1</surefire.firstPartForkCount>
        <surefire.secondPartForkCount>1</surefire.secondPartForkCount>
        <surefire.skipFirstPart>false</surefire.skipFirstPart>
        <surefire.skipSecondPart>true</surefire.skipSecondPart>
        <surefire.firstPartGroups>org.apache.hadoop.hbase.testclassification.MiscTests
        </surefire.firstPartGroups>
        <surefire.secondPartGroups></surefire.secondPartGroups>
      </properties>
    </profile>
    <profile>
      <id>runCoprocessorTests</id>
      <activation>
        <activeByDefault>false</activeByDefault>
      </activation>
      <properties>
        <surefire.firstPartForkCount>1</surefire.firstPartForkCount>
        <surefire.secondPartForkCount>1</surefire.secondPartForkCount>
        <surefire.skipFirstPart>false</surefire.skipFirstPart>
        <surefire.skipSecondPart>true</surefire.skipSecondPart>
        <surefire.firstPartGroups>
          org.apache.hadoop.hbase.testclassification.CoprocessorTests
        </surefire.firstPartGroups>
        <surefire.secondPartGroups></surefire.secondPartGroups>
      </properties>
    </profile>
    <profile>
      <id>runClientTests</id>
      <activation>
        <activeByDefault>false</activeByDefault>
      </activation>
      <properties>
        <surefire.firstPartForkCount>1</surefire.firstPartForkCount>
        <surefire.secondPartForkCount>1</surefire.secondPartForkCount>
        <surefire.skipFirstPart>false</surefire.skipFirstPart>
        <surefire.skipSecondPart>true</surefire.skipSecondPart>
        <surefire.firstPartGroups>org.apache.hadoop.hbase.testclassification.ClientTests
        </surefire.firstPartGroups>
        <surefire.secondPartGroups></surefire.secondPartGroups>
      </properties>
    </profile>
    <profile>
      <id>runMasterTests</id>
      <activation>
        <activeByDefault>false</activeByDefault>
      </activation>
      <properties>
        <surefire.firstPartForkCount>1</surefire.firstPartForkCount>
        <surefire.secondPartForkCount>1</surefire.secondPartForkCount>
        <surefire.skipFirstPart>false</surefire.skipFirstPart>
        <surefire.skipSecondPart>true</surefire.skipSecondPart>
        <surefire.firstPartGroups>org.apache.hadoop.hbase.testclassification.MasterTests
        </surefire.firstPartGroups>
        <surefire.secondPartGroups></surefire.secondPartGroups>
      </properties>
    </profile>
    <profile>
      <id>runMapredTests</id>
      <activation>
        <activeByDefault>false</activeByDefault>
      </activation>
      <properties>
        <surefire.firstPartForkCount>1</surefire.firstPartForkCount>
        <surefire.secondPartForkCount>1</surefire.secondPartForkCount>
        <surefire.skipFirstPart>false</surefire.skipFirstPart>
        <surefire.skipSecondPart>true</surefire.skipSecondPart>
        <surefire.firstPartGroups>org.apache.hadoop.hbase.testclassification.MapredTests
        </surefire.firstPartGroups>
        <surefire.secondPartGroups></surefire.secondPartGroups>
      </properties>
    </profile>
    <profile>
      <id>runMapreduceTests</id>
      <activation>
        <activeByDefault>false</activeByDefault>
      </activation>
      <properties>
        <surefire.firstPartForkCount>1</surefire.firstPartForkCount>
        <surefire.secondPartForkCount>1</surefire.secondPartForkCount>
        <surefire.skipFirstPart>false</surefire.skipFirstPart>
        <surefire.skipSecondPart>true</surefire.skipSecondPart>
        <surefire.firstPartGroups>org.apache.hadoop.hbase.testclassification.MapReduceTests
        </surefire.firstPartGroups>
        <surefire.secondPartGroups></surefire.secondPartGroups>
      </properties>
    </profile>
    <profile>
      <id>runRegionServerTests</id>
      <activation>
        <activeByDefault>false</activeByDefault>
      </activation>
      <properties>
        <surefire.firstPartForkCount>1</surefire.firstPartForkCount>
        <surefire.secondPartForkCount>1</surefire.secondPartForkCount>
        <surefire.skipFirstPart>false</surefire.skipFirstPart>
        <surefire.skipSecondPart>true</surefire.skipSecondPart>
        <surefire.firstPartGroups>
          org.apache.hadoop.hbase.testclassification.RegionServerTests
        </surefire.firstPartGroups>
        <surefire.secondPartGroups></surefire.secondPartGroups>
      </properties>
    </profile>
    <profile>
      <id>runVerySlowMapReduceTests</id>
      <activation>
        <activeByDefault>false</activeByDefault>
      </activation>
      <properties>
        <surefire.firstPartForkCount>2</surefire.firstPartForkCount>
        <surefire.secondPartForkCount>1</surefire.secondPartForkCount>
        <surefire.skipFirstPart>false</surefire.skipFirstPart>
        <surefire.skipSecondPart>true</surefire.skipSecondPart>
        <surefire.firstPartGroups>
          org.apache.hadoop.hbase.testclassification.VerySlowMapReduceTests
        </surefire.firstPartGroups>
        <surefire.secondPartGroups></surefire.secondPartGroups>
      </properties>
    </profile>

    <profile>
      <id>runVerySlowRegionServerTests</id>
      <activation>
        <activeByDefault>false</activeByDefault>
      </activation>
      <properties>
        <surefire.firstPartForkCount>2</surefire.firstPartForkCount>
        <surefire.secondPartForkCount>1</surefire.secondPartForkCount>
        <surefire.skipFirstPart>false</surefire.skipFirstPart>
        <surefire.skipSecondPart>true</surefire.skipSecondPart>
        <surefire.firstPartGroups>
          org.apache.hadoop.hbase.testclassification.VerySlowRegionServerTests
        </surefire.firstPartGroups>
        <surefire.secondPartGroups></surefire.secondPartGroups>
      </properties>
    </profile>

    <profile>
      <id>runFilterTests</id>
      <activation>
        <activeByDefault>false</activeByDefault>
      </activation>
      <properties>
        <surefire.firstPartForkCount>1</surefire.firstPartForkCount>
        <surefire.secondPartForkCount>1</surefire.secondPartForkCount>
        <surefire.skipFirstPart>false</surefire.skipFirstPart>
        <surefire.skipSecondPart>true</surefire.skipSecondPart>
        <surefire.firstPartGroups>org.apache.hadoop.hbase.testclassification.FilterTests
        </surefire.firstPartGroups>
        <surefire.secondPartGroups></surefire.secondPartGroups>
      </properties>
    </profile>
    <profile>
      <id>runIOTests</id>
      <activation>
        <activeByDefault>false</activeByDefault>
      </activation>
      <properties>
        <surefire.firstPartForkCount>1</surefire.firstPartForkCount>
        <surefire.secondPartForkCount>1</surefire.secondPartForkCount>
        <surefire.skipFirstPart>false</surefire.skipFirstPart>
        <surefire.skipSecondPart>true</surefire.skipSecondPart>
        <surefire.firstPartGroups>org.apache.hadoop.hbase.testclassification.IOTests
        </surefire.firstPartGroups>
        <surefire.secondPartGroups></surefire.secondPartGroups>
      </properties>
    </profile>
    <profile>
      <id>runRestTests</id>
      <activation>
        <activeByDefault>false</activeByDefault>
      </activation>
      <properties>
        <surefire.firstPartForkCount>1</surefire.firstPartForkCount>
        <surefire.secondPartForkCount>1</surefire.secondPartForkCount>
        <surefire.skipFirstPart>false</surefire.skipFirstPart>
        <surefire.skipSecondPart>true</surefire.skipSecondPart>
        <surefire.firstPartGroups>org.apache.hadoop.hbase.testclassification.RestTests
        </surefire.firstPartGroups>
        <surefire.secondPartGroups></surefire.secondPartGroups>
      </properties>
    </profile>
    <profile>
      <id>runRPCTests</id>
      <activation>
        <activeByDefault>false</activeByDefault>
      </activation>
      <properties>
        <surefire.firstPartForkCount>1</surefire.firstPartForkCount>
        <surefire.secondPartForkCount>1</surefire.secondPartForkCount>
        <surefire.skipFirstPart>false</surefire.skipFirstPart>
        <surefire.skipSecondPart>true</surefire.skipSecondPart>
        <surefire.firstPartGroups>org.apache.hadoop.hbase.testclassification.RPCTests
        </surefire.firstPartGroups>
        <surefire.secondPartGroups></surefire.secondPartGroups>
      </properties>
    </profile>
    <profile>
      <id>runReplicationTests</id>
      <activation>
        <activeByDefault>false</activeByDefault>
      </activation>
      <properties>
        <surefire.firstPartForkCount>1</surefire.firstPartForkCount>
        <surefire.secondPartForkCount>1</surefire.secondPartForkCount>
        <surefire.skipFirstPart>false</surefire.skipFirstPart>
        <surefire.skipSecondPart>true</surefire.skipSecondPart>
        <surefire.firstPartGroups>
          org.apache.hadoop.hbase.testclassification.ReplicationTests
        </surefire.firstPartGroups>
        <surefire.secondPartGroups></surefire.secondPartGroups>
      </properties>
    </profile>
    <profile>
      <id>runSecurityTests</id>
      <activation>
        <activeByDefault>false</activeByDefault>
      </activation>
      <properties>
        <surefire.firstPartForkCount>1</surefire.firstPartForkCount>
        <surefire.secondPartForkCount>1</surefire.secondPartForkCount>
        <surefire.skipFirstPart>false</surefire.skipFirstPart>
        <surefire.skipSecondPart>true</surefire.skipSecondPart>
        <surefire.firstPartGroups>org.apache.hadoop.hbase.testclassification.SecurityTests
        </surefire.firstPartGroups>
        <surefire.secondPartGroups></surefire.secondPartGroups>
      </properties>
    </profile>
    <profile>
      <id>runFlakeyTests</id>
      <activation>
        <activeByDefault>false</activeByDefault>
      </activation>
      <properties>
        <surefire.firstPartForkCount>1</surefire.firstPartForkCount>
        <surefire.secondPartForkCount>1</surefire.secondPartForkCount>
        <surefire.skipFirstPart>false</surefire.skipFirstPart>
        <surefire.skipSecondPart>true</surefire.skipSecondPart>
        <surefire.firstPartGroups>org.apache.hadoop.hbase.testclassification.FlakeyTests
        </surefire.firstPartGroups>
        <surefire.secondPartGroups></surefire.secondPartGroups>
      </properties>
    </profile>

    <profile>
      <!-- Use it to launch tests locally-->
      <id>localTests</id>
      <activation>
        <property>
          <name>test</name>
        </property>
      </activation>
      <properties>
        <surefire.provider>surefire-junit4</surefire.provider>
        <surefire.skipFirstPart>false</surefire.skipFirstPart>
        <surefire.skipSecondPart>true</surefire.skipSecondPart>
        <surefire.firstPartGroups/>
      </properties>
    </profile>
    <!-- Profile for running clover. You need to have a clover license under ~/.clover.license for ${clover.version}
         or you can provide the license with -Dmaven.clover.licenseLocation=/path/to/license. Committers can find
         the license under https://svn.apache.org/repos/private/committers/donated-licenses/clover/
         The report will be generated under target/site/clover/index.html when you run
         MAVEN_OPTS="-Xmx2048m" mvn clean package -Pclover site -->
    <profile>
      <id>clover</id>
      <activation>
        <activeByDefault>false</activeByDefault>
        <property>
          <name>clover</name>
        </property>
      </activation>
      <properties>
        <maven.clover.licenseLocation>${user.home}/.clover.license</maven.clover.licenseLocation>
      </properties>
      <build>
        <plugins>
        <!-- When Clover is active, we need to add it as a dependency for the javadoc plugin, or
             our instrumented classes for the doclet will fail
          -->
          <plugin>
            <groupId>org.apache.maven.plugins</groupId>
            <artifactId>maven-javadoc-plugin</artifactId>
            <dependencies>
              <dependency>
                <groupId>com.atlassian.maven.plugins</groupId>
                <artifactId>maven-clover2-plugin</artifactId>
                <version>${clover.version}</version>
              </dependency>
            </dependencies>
          </plugin>
          <plugin>
            <groupId>com.atlassian.maven.plugins</groupId>
            <artifactId>maven-clover2-plugin</artifactId>
            <version>${clover.version}</version>
            <configuration>
              <includesAllSourceRoots>true</includesAllSourceRoots>
              <includesTestSourceRoots>true</includesTestSourceRoots>
              <targetPercentage>50%</targetPercentage>
              <generateHtml>true</generateHtml>
              <generateXml>true</generateXml>
              <excludes>
                <exclude>**/generated/**</exclude>
              </excludes>
            </configuration>
            <executions>
              <execution>
                <id>clover-setup</id>
                <phase>process-sources</phase>
                <goals>
                  <goal>setup</goal>
                </goals>
              </execution>
              <execution>
                <id>clover</id>
                <phase>site</phase>
                <goals>
                  <goal>clover</goal>
                </goals>
              </execution>
            </executions>
          </plugin>
        </plugins>
      </build>
    </profile>
    <profile>
      <id>errorProne</id>
      <activation>
        <activeByDefault>false</activeByDefault>
      </activation>
        <build>
            <plugins>
                <!-- Turn on error-prone -->
                <plugin>
                    <groupId>org.apache.maven.plugins</groupId>
                    <artifactId>maven-compiler-plugin</artifactId>
                    <version>${maven.compiler.version}</version>
                    <configuration>
                        <compilerId>javac-with-errorprone</compilerId>
                        <forceJavacCompilerUse>true</forceJavacCompilerUse>
                    </configuration>
                    <dependencies>
                        <dependency>
                            <groupId>org.codehaus.plexus</groupId>
                            <artifactId>plexus-compiler-javac-errorprone</artifactId>
                            <version>2.5</version>
                        </dependency>
                    </dependencies>
                </plugin>
            </plugins>
        </build>
    </profile>
  </profiles>
  <!-- See http://jira.codehaus.org/browse/MSITE-443 why the settings need to be here and not in pluginManagement. -->
  <reporting>
    <plugins>
      <plugin>
        <artifactId>maven-project-info-reports-plugin</artifactId>
        <reportSets>
          <reportSet>
            <reports>
              <report>cim</report>
              <report>dependencies</report>
              <report>dependency-convergence</report>
              <report>dependency-info</report>
              <report>dependency-management</report>
              <report>index</report>
              <report>issue-tracking</report>
              <report>license</report>
              <report>mailing-list</report>
              <report>plugin-management</report>
              <report>plugins</report>
              <report>project-team</report>
              <report>scm</report>
              <report>summary</report>
            </reports>
          </reportSet>
        </reportSets>
        <!-- see src/main/site/site.xml for selected reports -->
        <configuration>
          <dependencyLocationsEnabled>false</dependencyLocationsEnabled>
        </configuration>
      </plugin>

      <plugin>
        <groupId>org.apache.maven.plugins</groupId>
        <artifactId>maven-javadoc-plugin</artifactId>
        <reportSets>
          <!-- Dev API -->
          <reportSet>
            <id>devapi</id>
            <reports>
              <report>aggregate</report>
            </reports>
            <configuration>
              <destDir>devapidocs</destDir>
              <name>Developer API</name>
              <description>The full HBase API, including private and unstable APIs</description>
              <sourceFileExcludes>
                <exclude>**/generated/*</exclude>
                <exclude>**/protobuf/*</exclude>
                <exclude>**/*.scala</exclude>
              </sourceFileExcludes>
              <excludePackageNames>org.apache.hadoop.hbase.tmpl.common:com.google.protobuf:org.apache.hadoop.hbase.spark:org.apache.hadoop.hbase.generated*</excludePackageNames>
              <show>private</show> <!-- (shows all classes and members) -->
              <quiet>true</quiet>
              <linksource>true</linksource>
              <sourcetab>2</sourcetab>
              <validateLinks>true</validateLinks>
              <fixClassComment>true</fixClassComment>
              <fixFieldComment>true</fixFieldComment>
              <fixMethodComment>true</fixMethodComment>
              <fixTags>all</fixTags>
              <notimestamp>true</notimestamp>
              <!-- Pass some options straight to the javadoc executable since it is easier -->
              <additionalJOption>-J-Xmx2G</additionalJOption>
              <!-- JDK8 javadoc requires test scope transitive dependencies due to our custom doclet -->
              <additionalDependencies>
                <additionalDependency>
                  <groupId>org.mockito</groupId>
                  <artifactId>mockito-all</artifactId>
                  <version>${mockito-all.version}</version>
                </additionalDependency>
                <additionalDependency>
                  <groupId>org.hamcrest</groupId>
                  <artifactId>hamcrest-core</artifactId>
                  <version>${hamcrest.version}</version>
                </additionalDependency>
              </additionalDependencies>
              <inherited>false</inherited>
            </configuration>
          </reportSet>
          <reportSet>
            <id>testdevapi</id>
            <reports>
              <report>test-aggregate</report>
            </reports>
            <configuration>
              <destDir>testdevapidocs</destDir>
              <name>Developer API</name>
              <description>The full HBase API test code, including private and unstable APIs</description>
              <sourceFileExcludes>
                <exclude>**/generated/*</exclude>
                <exclude>**/protobuf/*</exclude>
                <exclude>**/*.scala</exclude>
              </sourceFileExcludes>
              <excludePackageNames>org.apache.hadoop.hbase.tmpl.common:com.google.protobuf:org.apache.hadoop.hbase.spark:org.apache.hadoop.hbase.generated*</excludePackageNames>
              <show>private</show> <!-- (shows all classes and members) -->
              <quiet>true</quiet>
              <linksource>true</linksource>
              <sourcetab>2</sourcetab>
              <validateLinks>true</validateLinks>
              <fixClassComment>true</fixClassComment>
              <fixFieldComment>true</fixFieldComment>
              <fixMethodComment>true</fixMethodComment>
              <fixTags>all</fixTags>
              <notimestamp>true</notimestamp>
              <!-- Pass some options straight to the javadoc executable since it is easier -->
              <additionalJOption>-J-Xmx2G</additionalJOption>
              <!-- JDK8 javadoc requires test scope transitive dependencies due to our custom doclet -->
              <additionalDependencies>
                <additionalDependency>
                  <groupId>org.mockito</groupId>
                  <artifactId>mockito-all</artifactId>
                  <version>${mockito-all.version}</version>
                </additionalDependency>
                <additionalDependency>
                  <groupId>org.hamcrest</groupId>
                  <artifactId>hamcrest-core</artifactId>
                  <version>${hamcrest.version}</version>
                </additionalDependency>
              </additionalDependencies>
              <inherited>false</inherited>
            </configuration>
          </reportSet>

          <!-- User API -->
          <reportSet>
            <id>userapi</id>
            <reports>
              <report>aggregate</report>
            </reports>
            <configuration>
              <doclet>
                org.apache.yetus.audience.tools.IncludePublicAnnotationsStandardDoclet
              </doclet>
              <docletArtifact>
                <groupId>org.apache.yetus</groupId>
                <artifactId>audience-annotations</artifactId>
                <version>${audience-annotations.version}</version>
              </docletArtifact>
              <useStandardDocletOptions>true</useStandardDocletOptions>
              <destDir>apidocs</destDir>
              <name>User API</name>
              <description>The HBase Application Programmer's API</description>
              <excludePackageNames>
                org.apache.hadoop.hbase.backup*:org.apache.hadoop.hbase.catalog:org.apache.hadoop.hbase.client.coprocessor:org.apache.hadoop.hbase.client.metrics:org.apache.hadoop.hbase.codec*:org.apache.hadoop.hbase.constraint:org.apache.hadoop.hbase.coprocessor.*:org.apache.hadoop.hbase.executor:org.apache.hadoop.hbase.fs:*.generated.*:org.apache.hadoop.hbase.io.hfile.*:org.apache.hadoop.hbase.mapreduce.hadoopbackport:org.apache.hadoop.hbase.mapreduce.replication:org.apache.hadoop.hbase.master.*:org.apache.hadoop.hbase.metrics*:org.apache.hadoop.hbase.migration:org.apache.hadoop.hbase.monitoring:org.apache.hadoop.hbase.p*:org.apache.hadoop.hbase.regionserver.compactions:org.apache.hadoop.hbase.regionserver.handler:org.apache.hadoop.hbase.regionserver.snapshot:org.apache.hadoop.hbase.replication.*:org.apache.hadoop.hbase.rest.filter:org.apache.hadoop.hbase.rest.model:org.apache.hadoop.hbase.rest.p*:org.apache.hadoop.hbase.security.*:org.apache.hadoop.hbase.thrift*:org.apache.hadoop.hbase.tmpl.*:org.apache.hadoop.hbase.tool:org.apache.hadoop.hbase.trace:org.apache.hadoop.hbase.util.byterange*:org.apache.hadoop.hbase.util.test:org.apache.hadoop.hbase.util.vint:org.apache.hadoop.metrics2*:org.apache.hadoop.hbase.io.compress*
              </excludePackageNames>
              <!-- switch on dependency-driven aggregation -->
              <includeDependencySources>false</includeDependencySources>
              <sourceFilesExclude>**/generated/*</sourceFilesExclude>
              <show>protected</show> <!-- (shows only public and protected classes and members) -->
              <quiet>true</quiet>
              <linksource>true</linksource>
              <sourcetab>2</sourcetab>
              <validateLinks>true</validateLinks>
              <fixClassComment>true</fixClassComment>
              <fixFieldComment>true</fixFieldComment>
              <fixMethodComment>true</fixMethodComment>
              <fixTags>all</fixTags>
              <notimestamp>true</notimestamp>
              <!-- Pass some options straight to the javadoc executable since it is easier -->
              <additionalJOption>-J-Xmx2G</additionalJOption>
              <!-- JDK8 javadoc requires test scope transitive dependencies due to our custom doclet -->
              <additionalDependencies>
                <additionalDependency>
                  <groupId>org.mockito</groupId>
                  <artifactId>mockito-all</artifactId>
                  <version>${mockito-all.version}</version>
                </additionalDependency>
                <additionalDependency>
                  <groupId>org.hamcrest</groupId>
                  <artifactId>hamcrest-core</artifactId>
                  <version>${hamcrest.version}</version>
                </additionalDependency>
              </additionalDependencies>
              <inherited>false</inherited>
            </configuration>
          </reportSet>
          <!-- User Test API -->
          <reportSet>
            <id>testuserapi</id>
            <reports>
              <report>test-aggregate</report>
            </reports>
            <configuration>
              <doclet>
                org.apache.yetus.audience.tools.IncludePublicAnnotationsStandardDoclet
              </doclet>
              <docletArtifact>
                <groupId>org.apache.yetus</groupId>
                <artifactId>audience-annotations</artifactId>
                <version>${audience-annotations.version}</version>
              </docletArtifact>
              <useStandardDocletOptions>true</useStandardDocletOptions>
              <destDir>testapidocs</destDir>
              <name>User API</name>
              <description>The HBase Application Programmer's API</description>
              <excludePackageNames>
                org.apache.hadoop.hbase.backup*:org.apache.hadoop.hbase.catalog:org.apache.hadoop.hbase.client.coprocessor:org.apache.hadoop.hbase.client.metrics:org.apache.hadoop.hbase.codec*:org.apache.hadoop.hbase.constraint:org.apache.hadoop.hbase.coprocessor.*:org.apache.hadoop.hbase.executor:org.apache.hadoop.hbase.fs:*.generated.*:org.apache.hadoop.hbase.io.hfile.*:org.apache.hadoop.hbase.mapreduce.hadoopbackport:org.apache.hadoop.hbase.mapreduce.replication:org.apache.hadoop.hbase.master.*:org.apache.hadoop.hbase.metrics*:org.apache.hadoop.hbase.migration:org.apache.hadoop.hbase.monitoring:org.apache.hadoop.hbase.p*:org.apache.hadoop.hbase.regionserver.compactions:org.apache.hadoop.hbase.regionserver.handler:org.apache.hadoop.hbase.regionserver.snapshot:org.apache.hadoop.hbase.replication.*:org.apache.hadoop.hbase.rest.filter:org.apache.hadoop.hbase.rest.model:org.apache.hadoop.hbase.rest.p*:org.apache.hadoop.hbase.security.*:org.apache.hadoop.hbase.thrift*:org.apache.hadoop.hbase.tmpl.*:org.apache.hadoop.hbase.tool:org.apache.hadoop.hbase.trace:org.apache.hadoop.hbase.util.byterange*:org.apache.hadoop.hbase.util.test:org.apache.hadoop.hbase.util.vint:org.apache.hadoop.metrics2*:org.apache.hadoop.hbase.io.compress*
              </excludePackageNames>
              <!-- switch on dependency-driven aggregation -->
              <includeDependencySources>false</includeDependencySources>
              <sourceFilesExclude>**/generated/*</sourceFilesExclude>
              <show>protected</show> <!-- (shows only public and protected classes and members) -->
              <quiet>true</quiet>
              <linksource>true</linksource>
              <sourcetab>2</sourcetab>
              <validateLinks>true</validateLinks>
              <fixClassComment>true</fixClassComment>
              <fixFieldComment>true</fixFieldComment>
              <fixMethodComment>true</fixMethodComment>
              <fixTags>all</fixTags>
              <notimestamp>true</notimestamp>
              <!-- Pass some options straight to the javadoc executable since it is easier -->
              <additionalJOption>-J-Xmx2G</additionalJOption>
              <!-- JDK8 javadoc requires test scope transitive dependencies due to our custom doclet -->
              <additionalDependencies>
                <additionalDependency>
                  <groupId>org.mockito</groupId>
                  <artifactId>mockito-all</artifactId>
                  <version>${mockito-all.version}</version>
                </additionalDependency>
                <additionalDependency>
                  <groupId>org.hamcrest</groupId>
                  <artifactId>hamcrest-core</artifactId>
                  <version>${hamcrest.version}</version>
                </additionalDependency>
              </additionalDependencies>
              <inherited>false</inherited>
            </configuration>
          </reportSet>
        </reportSets>
      </plugin>

      <plugin>
        <groupId>org.apache.maven.plugins</groupId>
        <artifactId>maven-checkstyle-plugin</artifactId>
        <version>${maven.checkstyle.version}</version>
        <configuration>
          <excludes>target/**</excludes>
          <configLocation>hbase/checkstyle.xml</configLocation>
          <suppressionsLocation>hbase/checkstyle-suppressions.xml</suppressionsLocation>
        </configuration>
      </plugin>

      <plugin>
        <groupId>org.scala-tools</groupId>
        <artifactId>maven-scala-plugin</artifactId>
      </plugin>
    </plugins>
  </reporting>
  <distributionManagement>
    <site>
      <id>hbase.apache.org</id>
      <name>HBase Website at hbase.apache.org</name>
      <!-- On why this is the tmp dir and not hbase.apache.org, see
               https://issues.apache.org/jira/browse/HBASE-7593?focusedCommentId=13555866&page=com.atlassian.jira.plugin.system.issuetabpanels:comment-tabpanel#comment-13555866
               -->
      <url>file:///tmp</url>
    </site>
  </distributionManagement>
  <repositories>
    <repository>
        <id>project.local</id>
        <name>project</name>
        <url>file:${project.basedir}/src/main/site/resources/repo</url>
    </repository>
    <repository>
      <id>cdh.repo</id>
      <url>https://repository.cloudera.com/artifactory/cloudera-repos</url>
      <name>Cloudera Repositories</name>
      <snapshots>
        <enabled>false</enabled>
      </snapshots>
    </repository>
    <repository>
      <id>cdh.snapshots.repo</id>
      <url>https://repository.cloudera.com/artifactory/libs-snapshot-local</url>
      <name>Cloudera Snapshots Repository</name>
      <snapshots>
        <enabled>true</enabled>
      </snapshots>
      <releases>
        <enabled>false</enabled>
      </releases>
    </repository>
  </repositories>
</project><|MERGE_RESOLUTION|>--- conflicted
+++ resolved
@@ -39,11 +39,7 @@
   <groupId>org.apache.hbase</groupId>
   <artifactId>hbase</artifactId>
   <packaging>pom</packaging>
-<<<<<<< HEAD
   <version>2.0.0-cdh6.x-SNAPSHOT</version>
-=======
-  <version>2.0.0-alpha4-SNAPSHOT</version>
->>>>>>> 3f29498d
   <name>Apache HBase</name>
   <description>
     Apache HBase is the Hadoop database. Use it when you need
@@ -1387,10 +1383,6 @@
     <jaxb-api.version>2.2.12</jaxb-api.version>
     <jetty.version>${cdh.jetty9.version}</jetty.version>
     <jetty-jsp.version>9.2.19.v20160908</jetty-jsp.version>
-<<<<<<< HEAD
-    <jackson1.version>${cdh.jackson.version}</jackson1.version>
-=======
->>>>>>> 3f29498d
     <servlet.api.version>3.1.0</servlet.api.version>
     <wx.rs.api.version>2.0.1</wx.rs.api.version>
     <jersey.version>2.25.1</jersey.version>
@@ -1421,12 +1413,7 @@
     <jcodings.version>1.0.18</jcodings.version>
     <spy.version>2.12.2</spy.version>
     <bouncycastle.version>1.46</bouncycastle.version>
-<<<<<<< HEAD
     <kerby.version>${cdh.kerby.version}</kerby.version>
-
-=======
-    <kerby.version>1.0.1</kerby.version>
->>>>>>> 3f29498d
     <commons-crypto.version>1.0.0</commons-crypto.version>
     <curator.version>4.0.0</curator.version>
     <!-- Plugin Dependencies -->
