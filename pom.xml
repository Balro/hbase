<?xml version="1.0" encoding="UTF-8"?>
<project xmlns="http://maven.apache.org/POM/4.0.0" xmlns:xsi="http://www.w3.org/2001/XMLSchema-instance" xsi:schemaLocation="http://maven.apache.org/POM/4.0.0 http://maven.apache.org/maven-v4_0_0.xsd">
<!--
/**
 * Licensed to the Apache Software Foundation (ASF) under one
 * or more contributor license agreements.  See the NOTICE file
 * distributed with this work for additional information
 * regarding copyright ownership.  The ASF licenses this file
 * to you under the Apache License, Version 2.0 (the
 * "License"); you may not use this file except in compliance
 * with the License.  You may obtain a copy of the License at
 *
 *     http://www.apache.org/licenses/LICENSE-2.0
 *
 * Unless required by applicable law or agreed to in writing, software
 * distributed under the License is distributed on an "AS IS" BASIS,
 * WITHOUT WARRANTIES OR CONDITIONS OF ANY KIND, either express or implied.
 * See the License for the specific language governing permissions and
 * limitations under the License.
 */


  ON MVN COMPILE NOT WORKING

  If you wondering why 'mvn compile' does not work building HBase
  (in particular, if you are doing it for the first time), instead do
  'mvn package'.  If you are interested in the full story, see
  https://issues.apache.org/jira/browse/HBASE-6795.

-->
  <modelVersion>4.0.0</modelVersion>
  <parent>
    <groupId>com.cloudera.cdh</groupId>
    <artifactId>cdh-root</artifactId>
    <version>6.x-SNAPSHOT</version>
    <relativePath/>
    <!-- no parent resolution -->
  </parent>
  <groupId>org.apache.hbase</groupId>
  <artifactId>hbase</artifactId>
  <packaging>pom</packaging>
  <version>2.0.0-cdh6.x-SNAPSHOT</version>
  <name>Apache HBase</name>
  <description>
    Apache HBase is the Hadoop database. Use it when you need
    random, realtime read/write access to your Big Data.
    This project's goal is the hosting of very large tables -- billions of rows X millions of columns -- atop clusters
    of commodity hardware.
  </description>
  <url>http://hbase.apache.org</url>
  <inceptionYear>2007</inceptionYear>
  <!-- Set here so we can consistently use the correct name, even on branches with
       an ASF parent pom older than v15. Also uses the url from v18.
    -->
  <licenses>
    <license>
      <name>Apache License, Version 2.0</name>
      <url>https://www.apache.org/licenses/LICENSE-2.0.txt</url>
      <distribution>repo</distribution>
    </license>
  </licenses>

  <modules>
    <module>hbase-resource-bundle</module>
    <module>hbase-server</module>
    <module>hbase-thrift</module>
    <module>hbase-shell</module>
    <module>hbase-protocol-shaded</module>
    <module>hbase-protocol</module>
    <module>hbase-client</module>
    <module>hbase-hadoop-compat</module>
    <module>hbase-common</module>
    <module>hbase-procedure</module>
    <module>hbase-endpoint</module>
    <module>hbase-it</module>
    <module>hbase-examples</module>
    <module>hbase-prefix-tree</module>
    <module>hbase-assembly</module>
    <module>hbase-testing-util</module>
    <module>hbase-annotations</module>
    <module>hbase-rest</module>
    <module>hbase-checkstyle</module>
    <module>hbase-external-blockcache</module>
    <module>hbase-shaded</module>
    <module>hbase-spark</module>
    <module>hbase-archetypes</module>
    <module>hbase-metrics-api</module>
    <module>hbase-metrics</module>
  </modules>
  <!--Add apache snapshots in case we want to use unreleased versions of plugins:
      e.g. surefire 2.18-SNAPSHOT-->
  <pluginRepositories>
    <pluginRepository>
      <id>apache.snapshots</id>
      <url>http://repository.apache.org/snapshots/</url>
    </pluginRepository>
  </pluginRepositories>
  <scm>
    <connection>scm:git:git://git.apache.org/hbase.git</connection>
    <developerConnection>scm:git:https://git-wip-us.apache.org/repos/asf/hbase.git</developerConnection>
    <url>https://git-wip-us.apache.org/repos/asf?p=hbase.git</url>
  </scm>
  <issueManagement>
    <system>JIRA</system>
    <url>http://issues.apache.org/jira/browse/HBASE</url>
  </issueManagement>
  <ciManagement>
    <system>hudson</system>
    <url>http://hudson.zones.apache.org/hudson/view/HBase/job/HBase-TRUNK/</url>
  </ciManagement>
  <mailingLists>
    <mailingList>
      <name>User List</name>
      <subscribe>user-subscribe@hbase.apache.org</subscribe>
      <unsubscribe>user-unsubscribe@hbase.apache.org</unsubscribe>
      <post>user@hbase.apache.org</post>
      <archive>http://mail-archives.apache.org/mod_mbox/hbase-user/</archive>
      <otherArchives>
        <otherArchive>http://dir.gmane.org/gmane.comp.java.hadoop.hbase.user</otherArchive>
        <otherArchive>http://search-hadoop.com/?q=&amp;fc_project=HBase</otherArchive>
      </otherArchives>
    </mailingList>
    <mailingList>
      <name>Developer List</name>
      <subscribe>dev-subscribe@hbase.apache.org</subscribe>
      <unsubscribe>dev-unsubscribe@hbase.apache.org</unsubscribe>
      <post>dev@hbase.apache.org</post>
      <archive>http://mail-archives.apache.org/mod_mbox/hbase-dev/</archive>
      <otherArchives>
        <otherArchive>http://dir.gmane.org/gmane.comp.java.hadoop.hbase.devel</otherArchive>
        <otherArchive>http://search-hadoop.com/?q=&amp;fc_project=HBase</otherArchive>
      </otherArchives>
    </mailingList>
    <mailingList>
      <name>Commits List</name>
      <subscribe>commits-subscribe@hbase.apache.org</subscribe>
      <unsubscribe>commits-unsubscribe@hbase.apache.org</unsubscribe>
      <archive>http://mail-archives.apache.org/mod_mbox/hbase-commits/</archive>
    </mailingList>
    <mailingList>
      <name>Issues List</name>
      <subscribe>issues-subscribe@hbase.apache.org</subscribe>
      <unsubscribe>issues-unsubscribe@hbase.apache.org</unsubscribe>
      <archive>http://mail-archives.apache.org/mod_mbox/hbase-issues/</archive>
    </mailingList>
    <mailingList>
      <name>Builds List</name>
      <subscribe>builds-subscribe@hbase.apache.org</subscribe>
      <unsubscribe>builds-unsubscribe@hbase.apache.org</unsubscribe>
      <archive>http://mail-archives.apache.org/mod_mbox/hbase-builds/</archive>
    </mailingList>
  </mailingLists>
  <developers>
    <developer>
      <id>acube123</id>
      <name>Amitanand S. Aiyer</name>
      <email>acube123@apache.org</email>
      <timezone>-8</timezone>
    </developer>
    <developer>
      <id>appy</id>
      <name>Apekshit Sharma</name>
      <email>appy@apache.org</email>
      <timezone>-8</timezone>
    </developer>
    <developer>
      <id>anastasia</id>
      <name>Anastasia Braginsky</name>
      <email>anastasia@apache.org</email>
      <timezone>+2</timezone>
    </developer>
    <developer>
      <id>apurtell</id>
      <name>Andrew Purtell</name>
      <email>apurtell@apache.org</email>
      <timezone>-8</timezone>
    </developer>
    <developer>
      <id>anoopsamjohn</id>
      <name>Anoop Sam John</name>
      <email>anoopsamjohn@apache.org</email>
      <timezone>+5</timezone>
    </developer>
    <developer>
      <id>antonov</id>
      <name>Mikhail Antonov</name>
      <email>antonov@apache.org</email>
      <timezone>-8</timezone>
    </developer>
    <developer>
      <id>ashishsinghi</id>
      <name>Ashish Singhi</name>
      <email>ashishsinghi@apache.org</email>
      <timezone>+5</timezone>
    </developer>
    <developer>
      <id>binlijin</id>
      <name>Lijin Bin</name>
      <email>binlijin@apache.org</email>
      <timezone>+8</timezone>
    </developer>
    <developer>
      <id>busbey</id>
      <name>Sean Busbey</name>
      <email>busbey@apache.org</email>
      <timezone>-6</timezone>
    </developer>
    <developer>
      <id>chenheng</id>
      <name>Heng Chen</name>
      <email>chenheng@apache.org</email>
      <timezone>+8</timezone>
    </developer>
    <developer>
      <id>chia7712</id>
      <name>Chia-Ping Tsai</name>
      <email>chia7712@apache.org</email>
      <timezone>+8</timezone>
    </developer>
    <developer>
      <id>ddas</id>
      <name>Devaraj Das</name>
      <email>ddas@apache.org</email>
      <timezone>-8</timezone>
    </developer>
    <developer>
      <id>dimaspivak</id>
      <name>Dima Spivak</name>
      <email>dimaspivak@apache.org</email>
      <timezone>-8</timezone>
    </developer>
    <developer>
      <id>dmeil</id>
      <name>Doug Meil</name>
      <email>dmeil@apache.org</email>
      <timezone>-5</timezone>
    </developer>
    <developer>
      <id>eclark</id>
      <name>Elliott Clark</name>
      <email>eclark@apache.org</email>
      <timezone>-8</timezone>
    </developer>
    <developer>
      <id>elserj</id>
      <name>Josh Elser</name>
      <email>elserj@apache.org</email>
      <timezone>-5</timezone>
    </developer>
    <developer>
      <id>enis</id>
      <name>Enis Soztutar</name>
      <email>enis@apache.org</email>
      <timezone>-8</timezone>
    </developer>
    <developer>
      <id>eshcar</id>
      <name>Eshcar Hillel</name>
      <email>eshcar@apache.org</email>
      <timezone>+2</timezone>
    </developer>
    <developer>
      <id>fenghh</id>
      <name>Honghua Feng</name>
      <email>fenghh@apache.org</email>
      <timezone>+8</timezone>
    </developer>
    <developer>
      <id>garyh</id>
      <name>Gary Helmling</name>
      <email>garyh@apache.org</email>
      <timezone>-8</timezone>
    </developer>
    <developer>
      <id>gchanan</id>
      <name>Gregory Chanan</name>
      <email>gchanan@apache.org</email>
      <timezone>-8</timezone>
    </developer>
    <developer>
      <id>jdcryans</id>
      <name>Jean-Daniel Cryans</name>
      <email>jdcryans@apache.org</email>
      <timezone>-8</timezone>
    </developer>
    <developer>
      <id>jeffreyz</id>
      <name>Jeffrey Zhong</name>
      <email>jeffreyz@apache.org</email>
      <timezone>-8</timezone>
    </developer>
    <developer>
      <id>jerryjch</id>
      <name>Jing Chen (Jerry) He</name>
      <email>jerryjch@apache.org</email>
      <timezone>-8</timezone>
    </developer>
    <developer>
      <id>jyates</id>
      <name>Jesse Yates</name>
      <email>jyates@apache.org</email>
      <timezone>-8</timezone>
    </developer>
    <developer>
      <id>jgray</id>
      <name>Jonathan Gray</name>
      <email>jgray@fb.com</email>
      <timezone>-8</timezone>
    </developer>
    <developer>
      <id>jingchengdu</id>
      <name>Jingcheng Du</name>
      <email>jingchengdu@apache.org</email>
      <timezone>+8</timezone>
    </developer>
    <developer>
      <id>esteban</id>
      <name>Esteban Gutierrez</name>
      <email>esteban@apache.org</email>
      <timezone>-8</timezone>
    </developer>
    <developer>
      <id>jmhsieh</id>
      <name>Jonathan Hsieh</name>
      <email>jmhsieh@apache.org</email>
      <timezone>-8</timezone>
    </developer>
    <developer>
      <id>jxiang</id>
      <name>Jimmy Xiang</name>
      <email>jxiang@apache.org</email>
      <timezone>-8</timezone>
    </developer>
    <developer>
      <id>kannan</id>
      <name>Kannan Muthukkaruppan</name>
      <email>kannan@fb.com</email>
      <timezone>-8</timezone>
    </developer>
    <developer>
      <id>karthik</id>
      <name>Karthik Ranganathan</name>
      <email>kranganathan@fb.com</email>
      <timezone>-8</timezone>
    </developer>
    <developer>
      <id>larsgeorge</id>
      <name>Lars George</name>
      <email>larsgeorge@apache.org</email>
      <timezone>+1</timezone>
    </developer>
    <developer>
      <id>larsh</id>
      <name>Lars Hofhansl</name>
      <email>larsh@apache.org</email>
      <timezone>-8</timezone>
    </developer>
    <developer>
      <id>liangxie</id>
      <name>Liang Xie</name>
      <email>liangxie@apache.org</email>
      <timezone>+8</timezone>
    </developer>
    <developer>
      <id>liushaohui</id>
      <name>Shaohui Liu</name>
      <email>liushaohui@apache.org</email>
      <timezone>+8</timezone>
    </developer>
    <developer>
      <id>liyin</id>
      <name>Liyin Tang</name>
      <email>liyin.tang@fb.com</email>
      <timezone>-8</timezone>
    </developer>
    <developer>
      <id>liyu</id>
      <name>Yu Li</name>
      <email>liyu@apache.org</email>
      <timezone>+8</timezone>
    </developer>
    <developer>
      <id>mbautin</id>
      <name>Mikhail Bautin</name>
      <email>mbautin@apache.org</email>
      <timezone>-8</timezone>
    </developer>
    <developer>
      <id>mbertozzi</id>
      <name>Matteo Bertozzi</name>
      <email>mbertozzi@apache.org</email>
      <timezone>0</timezone>
    </developer>
    <developer>
      <id>misty</id>
      <name>Misty Stanley-Jones</name>
      <email>misty@apache.org</email>
      <timezone>+10</timezone>
    </developer>
    <developer>
      <id>ndimiduk</id>
      <name>Nick Dimiduk</name>
      <email>ndimiduk@apache.org</email>
      <timezone>-8</timezone>
    </developer>
    <developer>
      <id>nkeywal</id>
      <name>Nicolas Liochon</name>
      <email>nkeywal@apache.org</email>
      <timezone>+1</timezone>
    </developer>
    <developer>
      <id>nspiegelberg</id>
      <name>Nicolas Spiegelberg</name>
      <email>nspiegelberg@fb.com</email>
      <timezone>-8</timezone>
    </developer>
    <developer>
      <id>octo47</id>
      <name>Andrey Stepachev</name>
      <email>octo47@gmail.com</email>
      <timezone>0</timezone>
    </developer>
    <developer>
      <id>rajeshbabu</id>
      <name>Rajeshbabu Chintaguntla</name>
      <email>rajeshbabu@apache.org</email>
      <timezone>+5</timezone>
    </developer>
    <developer>
      <id>ramkrishna</id>
      <name>Ramkrishna S Vasudevan</name>
      <email>ramkrishna@apache.org</email>
      <timezone>+5</timezone>
    </developer>
    <developer>
      <id>rawson</id>
      <name>Ryan Rawson</name>
      <email>rawson@apache.org</email>
      <timezone>-8</timezone>
    </developer>
    <developer>
      <id>sershe</id>
      <name>Sergey Shelukhin</name>
      <email>sershe@apache.org</email>
      <timezone>-8</timezone>
    </developer>
    <developer>
      <id>ssrungarapu</id>
      <name>Srikanth Srungarapu</name>
      <email>ssrungarapu@apache.org</email>
      <timezone>-8</timezone>
    </developer>
    <developer>
      <id>stack</id>
      <name>Michael Stack</name>
      <email>stack@apache.org</email>
      <timezone>-8</timezone>
    </developer>
    <developer>
      <id>syuanjiang</id>
      <name>Stephen Yuan Jiang</name>
      <email>syuanjiang@apache.org</email>
      <timezone>-8</timezone>
    </developer>
    <developer>
      <id>tedyu</id>
      <name>Ted Yu</name>
      <email>yuzhihong@gmail.com</email>
      <timezone>-8</timezone>
    </developer>
    <developer>
      <id>todd</id>
      <name>Todd Lipcon</name>
      <email>todd@apache.org</email>
      <timezone>-8</timezone>
    </developer>
    <developer>
      <id>toffer</id>
      <name>Francis Liu</name>
      <email>toffer@apache.org</email>
      <timezone>-8</timezone>
    </developer>
    <developer>
      <id>virag</id>
      <name>Virag Kothari</name>
      <email>virag@yahoo-inc.com</email>
      <timezone>-8</timezone>
    </developer>
    <developer>
      <id>yangzhe1991</id>
      <name>Phil Yang</name>
      <email>yangzhe1991@apache.org</email>
      <timezone>+8</timezone>
    </developer>
    <developer>
      <id>zghao</id>
      <name>Guanghao Zhang</name>
      <email>zghao@apache.org</email>
      <timezone>+8</timezone>
    </developer>
    <developer>
      <id>zhangduo</id>
      <name>Duo Zhang</name>
      <email>zhangduo@apache.org</email>
      <timezone>+8</timezone>
    </developer>
    <developer>
      <id>zjushch</id>
      <name>Chunhui Shen</name>
      <email>zjushch@apache.org</email>
      <timezone>+8</timezone>
    </developer>
  </developers>
  <build>
    <extensions>
      <extension>
        <groupId>kr.motd.maven</groupId>
        <artifactId>os-maven-plugin</artifactId>
        <version>${os.maven.version}</version>
      </extension>
    </extensions>
    <!-- Plugin versions are inherited from ASF parent pom: https://maven.apache.org/pom/asf/
         For specific version use a property and define it in the parent pom.
     -->
    <pluginManagement>
      <plugins>
        <plugin>
          <groupId>org.apache.maven.plugins</groupId>
           <artifactId>maven-javadoc-plugin</artifactId>
        </plugin>
        <plugin>
          <groupId>org.apache.maven.plugins</groupId>
          <artifactId>maven-remote-resources-plugin</artifactId>
          <version>1.5</version> <!-- CDH-56227 -->
        </plugin>
        <plugin>
          <groupId>org.apache.maven.plugins</groupId>
          <artifactId>maven-shade-plugin</artifactId>
          <version>${maven.shade.version}</version>
        </plugin>
        <plugin>
          <groupId>org.apache.maven.plugins</groupId>
          <artifactId>maven-release-plugin</artifactId>
          <configuration>
            <!--You need this profile. It'll sign your artifacts.
                I'm not sure if this config. actually works though.
                I've been specifying -Papache-release on the command-line
             -->
            <releaseProfiles>apache-release</releaseProfiles>
            <!--This stops our running tests for each stage of maven release.
                But it builds the test jar.  From SUREFIRE-172.
              -->
            <arguments>-Dmaven.test.skip.exec ${arguments}</arguments>
            <goals>${goals}</goals>
            <pomFileName>pom.xml</pomFileName>
          </configuration>
        </plugin>
        <plugin>
          <groupId>org.apache.maven.plugins</groupId>
          <artifactId>maven-compiler-plugin</artifactId>
          <version>${maven.compiler.version}</version>
          <configuration>
            <source>${compileSource}</source>
            <target>${compileSource}</target>
            <showWarnings>true</showWarnings>
            <showDeprecation>false</showDeprecation>
            <useIncrementalCompilation>false</useIncrementalCompilation>
            <compilerArgument>-Xlint:-options</compilerArgument>
          </configuration>
        </plugin>
        <!-- Test oriented plugins -->
        <plugin>
          <groupId>org.apache.maven.plugins</groupId>
          <artifactId>maven-surefire-plugin</artifactId>
          <version>${surefire.version}</version>
          <dependencies>
            <!-- by default surefire selects dynamically the connector to the unit tests
              tool. We want to use always the same as the different connectors can have different
              bugs and behaviour. -->
            <dependency>
              <groupId>org.apache.maven.surefire</groupId>
              <artifactId>${surefire.provider}</artifactId>
              <version>${surefire.version}</version>
            </dependency>
          </dependencies>
          <!-- Generic testing configuration for all packages -->
          <configuration>
            <groups>${surefire.firstPartGroups}</groups>
            <failIfNoTests>false</failIfNoTests>
            <skip>${surefire.skipFirstPart}</skip>
            <forkCount>${surefire.firstPartForkCount}</forkCount>
            <reuseForks>false</reuseForks>
            <testFailureIgnore>${surefire.testFailureIgnore}</testFailureIgnore>
            <forkedProcessTimeoutInSeconds>${surefire.timeout}</forkedProcessTimeoutInSeconds>
            <redirectTestOutputToFile>${test.output.tofile}</redirectTestOutputToFile>
            <systemPropertyVariables>
              <test.build.classes>${test.build.classes}</test.build.classes>
            </systemPropertyVariables>

            <excludes>
	      <!-- users can add -D option to skip particular test classes
		   ex: mvn test -Dtest.exclude.pattern=**/TestFoo.java,**/TestBar.java
	      -->
	      <exclude>${test.exclude.pattern}</exclude>
	    </excludes>
          </configuration>
          <executions>
            <execution>
              <id>secondPartTestsExecution</id>
              <phase>test</phase>
              <goals>
                <goal>test</goal>
              </goals>
              <configuration>
                <skip>${surefire.skipSecondPart}</skip>
                <testFailureIgnore>${surefire.testFailureIgnore}</testFailureIgnore>
                <reuseForks>false</reuseForks>
                <forkCount>${surefire.secondPartForkCount}</forkCount>
                <groups>${surefire.secondPartGroups}</groups>
                <forkedProcessTimeoutInSeconds>${surefire.timeout}</forkedProcessTimeoutInSeconds>
              </configuration>
            </execution>
          </executions>
        </plugin>
        <plugin>
          <groupId>org.apache.maven.plugins</groupId>
          <artifactId>maven-surefire-report-plugin</artifactId>
          <version>${surefire.version}</version>
        </plugin>
        <plugin>
          <groupId>org.apache.maven.plugins</groupId>
          <artifactId>maven-clean-plugin</artifactId>
          <configuration>
            <filesets>
              <fileset>
                <!--dfs tests have build dir hardcoded. Clean it as part of
               clean target-->
                <directory>build</directory>
              </fileset>
            </filesets>
          </configuration>
        </plugin>
        <plugin>
          <groupId>org.codehaus.mojo</groupId>
          <artifactId>buildnumber-maven-plugin</artifactId>
          <version>${buildnumber.maven.version}</version>
        </plugin>
        <plugin>
          <groupId>org.codehaus.mojo</groupId>
          <artifactId>findbugs-maven-plugin</artifactId>
          <version>${findbugs.maven.version}</version>
          <!--NOTE: Findbugs 3.0.0 requires jdk7-->
          <configuration>
            <excludeFilterFile>${project.basedir}/../dev-support/findbugs-exclude.xml</excludeFilterFile>
            <findbugsXmlOutput>true</findbugsXmlOutput>
            <xmlOutput>true</xmlOutput>
            <effort>Max</effort>
          </configuration>
        </plugin>
        <plugin>
          <groupId>org.codehaus.mojo</groupId>
          <artifactId>build-helper-maven-plugin</artifactId>
          <version>${build.helper.maven.version}</version>
        </plugin>
        <plugin>
          <artifactId>maven-antrun-plugin</artifactId>
          <version>${maven.antrun.version}</version>
        </plugin>
        <plugin>
          <groupId>org.jamon</groupId>
          <artifactId>jamon-maven-plugin</artifactId>
          <version>${jamon.plugin.version}</version>
        </plugin>
        <!-- Make a jar and put the sources in the jar.
        In the parent pom, so submodules will do the right thing. -->
        <plugin>
          <groupId>org.apache.maven.plugins</groupId>
          <artifactId>maven-source-plugin</artifactId>
          <executions>
            <execution>
              <id>attach-sources</id>
              <phase>prepare-package</phase>
              <goals>
                <goal>jar-no-fork</goal>
              </goals>
            </execution>
          </executions>
        </plugin>
        <!-- General configuration for submodules who want to build a test jar -->
        <plugin>
          <groupId>org.apache.maven.plugins</groupId>
          <artifactId>maven-jar-plugin</artifactId>
          <executions>
            <execution>
              <phase>prepare-package</phase>
              <goals>
                  <!--This goal will install a -test.jar when we do install
                      See http://maven.apache.org/guides/mini/guide-attached-tests.html
                   -->
                <goal>test-jar</goal>
              </goals>
            </execution>
          </executions>
          <configuration>
            <skipIfEmpty>true</skipIfEmpty>
            <excludes>
              <exclude>hbase-site.xml</exclude>
              <exclude>hdfs-site.xml</exclude>
              <exclude>log4j.properties</exclude>
              <exclude>mapred-queues.xml</exclude>
              <exclude>mapred-site.xml</exclude>
              <!--I was seeing this w/o the below addition:
                   [ERROR] Failed to execute goal org.apache.maven.plugins:maven-jar-plugin:2.4:jar (default-jar) on project hbase-protocol-shaded: Error assembling JAR: A zip file cannot include itself -> [Help 1]
                -->
              <exclude>*.jar</exclude>
            </excludes>
          </configuration>
        </plugin>
        <!-- General config for eclipse classpath/settings -->
        <plugin>
          <groupId>org.apache.maven.plugins</groupId>
          <artifactId>maven-eclipse-plugin</artifactId>
          <version>${maven.eclipse.version}</version>
        </plugin>
        <!--This plugin's configuration is used to store Eclipse m2e settings
            only. It has no influence on the Maven build itself. m2e does not
            provide any safeguards against rogue maven plugins that leak
            classloaders, modify random files inside workspace or throw nasty
            exceptions to fail the build.
            Top level doesn't do any specific configuration currently - left
            to modules to decide what they want to bind, sans those plugins
            defined in this pom. -->
        <plugin>
          <groupId>org.eclipse.m2e</groupId>
          <artifactId>lifecycle-mapping</artifactId>
          <version>${lifecycle.mapping.version}</version>
          <configuration>
            <lifecycleMappingMetadata>
              <pluginExecutions>
                <pluginExecution>
                  <pluginExecutionFilter>
                    <groupId>org.jacoco</groupId>
                    <artifactId>jacoco-maven-plugin</artifactId>
                    <versionRange>[0.6.2.201302030002,)</versionRange>
                    <goals>
                      <goal>prepare-agent</goal>
                    </goals>
                  </pluginExecutionFilter>
                  <action>
                    <ignore></ignore>
                  </action>
                </pluginExecution>
                <pluginExecution>
                  <pluginExecutionFilter>
                    <groupId>org.apache.maven.plugins</groupId>
                    <artifactId>maven-enforcer-plugin</artifactId>
                    <versionRange>[1.0.1,)</versionRange>
                    <goals>
                      <goal>enforce</goal>
                    </goals>
                  </pluginExecutionFilter>
                  <action>
                    <ignore />
                  </action>
                </pluginExecution>
                <pluginExecution>
                  <pluginExecutionFilter>
                    <groupId>org.apache.maven.plugins</groupId>
                    <artifactId>maven-remote-resources-plugin</artifactId>
                    <versionRange>[1.5,)</versionRange>
                    <goals>
                      <goal>process</goal>
                      <goal>bundle</goal>
                    </goals>
                  </pluginExecutionFilter>
                  <action>
                    <ignore />
                  </action>
                </pluginExecution>
                  <pluginExecution>
                    <pluginExecutionFilter>
                      <groupId>org.codehaus.mojo</groupId>
                      <artifactId>buildnumber-maven-plugin</artifactId>
                      <versionRange>[1.3,)</versionRange>
                      <goals>
                        <goal>create-timestamp</goal>
                      </goals>
                    </pluginExecutionFilter>
                    <action>
                      <execute>
                        <runOnConfiguration>true</runOnConfiguration>
                        <runOnIncremental>true</runOnIncremental>
                      </execute>
                    </action>
                  </pluginExecution>
              </pluginExecutions>
            </lifecycleMappingMetadata>
          </configuration>
        </plugin>
        <plugin>
          <!-- excludes are inherited -->
          <groupId>org.apache.rat</groupId>
          <artifactId>apache-rat-plugin</artifactId>
          <version>${apache.rat.version}</version>
          <configuration>
            <excludes>
              <exclude>**/*.versionsBackup</exclude>
              <exclude>**/*.log</exclude>
              <exclude>**/.*</exclude>
              <!-- Also exclude hidden directories. -->
              <exclude>**/.*/*</exclude>
              <exclude>**/*.tgz</exclude>
              <exclude>**/*.orig</exclude>
              <exclude>**/8e8ab58dcf39412da19833fcd8f687ac</exclude>
              <exclude>**/a6a6562b777440fd9c34885428f5cb61.21e75333ada3d5bafb34bb918f29576c</exclude>
              <exclude>**/0000000000000016310</exclude>
              <exclude>**/.idea/**</exclude>
              <exclude>**/*.iml</exclude>
              <exclude>**/CHANGES.txt</exclude>
              <exclude>**/generated/**</exclude>
              <exclude>**/gen-*/**</exclude>
              <!-- No material contents -->
              <exclude>conf/regionservers</exclude>
              <exclude>**/*.avpr</exclude>
              <exclude>**/*.svg</exclude>
              <!-- non-standard notice file from jruby included by reference -->
              <exclude>**/src/main/resources/META-INF/LEGAL</exclude>
              <!-- MIT: https://github.com/asciidoctor/asciidoctor/blob/master/LICENSE.adoc -->
              <exclude>**/src/main/asciidoc/hbase.css</exclude>
              <!-- MIT http://jquery.org/license -->
              <exclude>**/jquery.min.js</exclude>
              <!-- vector graphics -->
              <exclude>**/*.vm</exclude>
              <!-- apache doxia generated -->
              <exclude>**/control</exclude>
              <exclude>**/conffile</exclude>
              <!-- auto-gen docs -->
              <exclude>docs/*</exclude>
              <exclude>logs/*</exclude>
              <!--  exclude source control files -->
              <exclude>.git/**</exclude>
              <exclude>.svn/**</exclude>
              <exclude>**/.settings/**</exclude>
              <exclude>**/patchprocess/**</exclude>
              <exclude>src/main/site/resources/repo/**</exclude>
              <exclude>**/dependency-reduced-pom.xml</exclude>
              <exclude>**/rat.txt</exclude>
              <!-- exclude the shaded protobuf files -->
              <exclude>**/shaded/com/google/protobuf/**</exclude>
              <exclude>**/src/main/patches/**</exclude>
              <exclude>**/cloudera/**</exclude>
              <exclude>**/debian/**</exclude>
            </excludes>
          </configuration>
        </plugin>
        <plugin>
          <artifactId>maven-assembly-plugin</artifactId>
          <configuration>
            <!--Defer to the hbase-assembly sub-module.  It
             does all assembly-->
            <skipAssembly>true</skipAssembly>
          </configuration>
        </plugin>
        <plugin>
          <groupId>org.xolstice.maven.plugins</groupId>
          <artifactId>protobuf-maven-plugin</artifactId>
          <version>${protobuf.plugin.version}</version>
          <configuration>
            <protocArtifact>com.google.protobuf:protoc:${external.protobuf.version}:exe:${os.detected.classifier}</protocArtifact>
            <protoSourceRoot>${basedir}/src/main/protobuf/</protoSourceRoot>
            <outputDirectory>${basedir}/src/main/java/</outputDirectory>
            <clearOutputDirectory>false</clearOutputDirectory>
            <checkStaleness>true</checkStaleness>
          </configuration>
        </plugin>
        <plugin>
          <groupId>org.apache.maven.plugins</groupId>
          <artifactId>maven-checkstyle-plugin</artifactId>
          <version>${maven.checkstyle.version}</version>
          <dependencies>
            <dependency>
              <groupId>org.apache.hbase</groupId>
              <artifactId>hbase-checkstyle</artifactId>
              <version>${project.version}</version>
            </dependency>
            <dependency>
              <groupId>com.puppycrawl.tools</groupId>
              <artifactId>checkstyle</artifactId>
              <version>${checkstyle.version}</version>
            </dependency>
          </dependencies>
          <configuration>
            <configLocation>hbase/checkstyle.xml</configLocation>
            <suppressionsLocation>hbase/checkstyle-suppressions.xml</suppressionsLocation>
          </configuration>
        </plugin>
      </plugins>
    </pluginManagement>
    <plugins>
      <plugin>
        <groupId>org.codehaus.mojo</groupId>
        <artifactId>build-helper-maven-plugin</artifactId>
        <executions>
          <execution>
            <id>negate-license-bundles-property</id>
            <goals>
              <goal>bsh-property</goal>
            </goals>
            <configuration>
              <source>skip.license.check = !${license.bundles.dependencies};</source>
              <properties>
                <property>skip.license.check</property>
              </properties>
            </configuration>
          </execution>
        </executions>
      </plugin>
      <plugin>
        <groupId>org.apache.maven.plugins</groupId>
        <artifactId>maven-enforcer-plugin</artifactId>
        <dependencies>
          <dependency>
            <groupId>org.codehaus.mojo</groupId>
            <artifactId>extra-enforcer-rules</artifactId>
            <version>${extra.enforcer.version}</version>
          </dependency>
        </dependencies>
        <!-- version set by parent -->
        <executions>
          <execution>
            <id>min-maven-min-java-banned-xerces</id>
            <goals>
              <goal>enforce</goal>
            </goals>
            <configuration>
              <rules>
                <!-- The earliest maven version we verify builds for via ASF Jenkins -->
                <requireMavenVersion>
                  <version>[${maven.min.version},)</version>
                  <message>Maven is out of date.
  HBase requires at least version ${maven.min.version} of Maven to properly build from source.
  You appear to be using an older version. You can use either "mvn -version" or
  "mvn enforcer:display-info" to verify what version is active.
  See the reference guide on building for more information: http://hbase.apache.org/book.html#build
                  </message>
                </requireMavenVersion>
                <!-- The earliest JVM version we verify builds for via ASF Jenkins -->
                <requireJavaVersion>
                  <version>[${java.min.version},)</version>
                  <message>Java is out of date.
  HBase requires at least version ${java.min.version} of the JDK to properly build from source.
  You appear to be using an older version. You can use either "mvn -version" or
  "mvn enforcer:display-info" to verify what version is active.
  See the reference guide on building for more information: http://hbase.apache.org/book.html#build
                  </message>
                </requireJavaVersion>
                <bannedDependencies>
                  <excludes>
                    <exclude>xerces:xercesImpl</exclude>
                  </excludes>
                  <message>We avoid adding our own Xerces jars to the classpath, see HBASE-16340.</message>
                </bannedDependencies>
              </rules>
            </configuration>
          </execution>
          <execution>
            <id>banned-jsr305</id>
            <goals>
              <goal>enforce</goal>
            </goals>
            <configuration>
              <rules>
                <bannedDependencies>
                  <excludes>
                    <exclude>com.google.code.findbugs:jsr305</exclude>
                  </excludes>
                  <message>We don't allow the JSR305 jar from the Findbugs project, see HBASE-16321.</message>
                </bannedDependencies>
              </rules>
            </configuration>
          </execution>
          <execution>
            <id>banned-scala</id>
            <goals>
              <goal>enforce</goal>
            </goals>
            <configuration>
              <rules>
                <bannedDependencies>
                  <excludes>
                    <exclude>org.scala-lang:scala-library</exclude>
                  </excludes>
                  <message>We don't allow Scala outside of the hbase-spark module, see HBASE-13992.</message>
                </bannedDependencies>
              </rules>
            </configuration>
          </execution>
          <execution>
            <id>banned-hbase-spark</id>
            <goals>
              <goal>enforce</goal>
            </goals>
            <configuration>
              <rules>
                <bannedDependencies>
                  <excludes>
                    <exclude>org.apache.hbase:hbase-spark</exclude>
                  </excludes>
                  <message>We don't allow other modules to depend on hbase-spark, see HBASE-13992.</message>
                </bannedDependencies>
              </rules>
            </configuration>
          </execution>
          <execution>
            <id>check-aggregate-license</id>
            <!-- must check after LICENSE is built at 'generate-resources' -->
            <phase>process-resources</phase>
            <goals>
              <goal>enforce</goal>
            </goals>
            <configuration>
              <rules>
                <evaluateBeanshell>
                  <condition>
                    File license = new File("${license.aggregate.path}");

                    // Beanshell does not support try-with-resources,
                    // so we must close this scanner manually
                    Scanner scanner = new Scanner(license);

                    while (scanner.hasNextLine()) {
                      if (scanner.nextLine().startsWith("ERROR:")) {
                        scanner.close();
                        return false;
                      }
                    }
                    scanner.close();
                    return true;
                  </condition>
                  <message>
                    License errors detected, for more detail find ERROR in
                    ${license.aggregate.path}
                  </message>
                </evaluateBeanshell>
              </rules>
              <skip>${skip.license.check}</skip>
            </configuration>
          </execution>
        </executions>
      </plugin>
      <!-- parent-module only plugins -->
      <plugin>
        <groupId>org.codehaus.mojo</groupId>
        <artifactId>xml-maven-plugin</artifactId>
        <version>${xml.maven.version}</version>
        <inherited>false</inherited>
        <executions>
          <execution>
            <!-- Run the hbase-default.xml through a stylesheet so can show it in doc-->
            <goals>
              <goal>transform</goal>
            </goals>
            <phase>site</phase>
          </execution>
        </executions>
        <configuration>
          <transformationSets>
            <!-- For asciidoc -->
            <transformationSet>
              <!--Reaching up and over into common sub-module for hbase-default.xml-->
              <dir>${basedir}/hbase-common/src/main/resources/</dir>
              <includes>
                <include>hbase-default.xml</include>
              </includes>
              <stylesheet>${basedir}/src/main/xslt/configuration_to_asciidoc_chapter.xsl</stylesheet>
              <fileMappers>
                <fileMapper implementation="org.codehaus.plexus.components.io.filemappers.RegExpFileMapper">
                  <pattern>^(.*)\.xml$</pattern>
                  <replacement>$1.adoc</replacement>
                </fileMapper>
              </fileMappers>
              <outputDir>${basedir}/target/asciidoc</outputDir>
            </transformationSet>
          </transformationSets>
        </configuration>
      </plugin>
      <!-- Special configuration for findbugs just in the parent so
      the filter file location can be more general (see definition in pluginManagement) -->
      <plugin>
        <groupId>org.codehaus.mojo</groupId>
        <artifactId>findbugs-maven-plugin</artifactId>
        <executions>
          <execution>
            <inherited>false</inherited>
            <goals>
              <goal>findbugs</goal>
            </goals>
            <configuration>
              <excludeFilterFile>${basedir}/dev-support/findbugs-exclude.xml</excludeFilterFile>
            </configuration>
          </execution>
        </executions>
      </plugin>
      <plugin>
        <groupId>org.apache.maven.plugins</groupId>
        <artifactId>maven-checkstyle-plugin</artifactId>
        <dependencies>
          <dependency>
            <groupId>org.apache.hbase</groupId>
            <artifactId>hbase-checkstyle</artifactId>
            <version>${project.version}</version>
          </dependency>
          <dependency>
            <groupId>com.puppycrawl.tools</groupId>
            <artifactId>checkstyle</artifactId>
            <version>${checkstyle.version}</version>
          </dependency>
        </dependencies>
        <configuration>
          <configLocation>hbase/checkstyle.xml</configLocation>
          <suppressionsLocation>hbase/checkstyle-suppressions.xml</suppressionsLocation>
        </configuration>
      </plugin>
      <plugin>
        <groupId>org.apache.maven.plugins</groupId>
        <artifactId>maven-site-plugin</artifactId>
        <version>${maven.site.version}</version>
        <inherited>false</inherited>
        <dependencies>
          <dependency>
            <!-- add support for ssh/scp -->
            <groupId>org.apache.maven.wagon</groupId>
            <artifactId>wagon-ssh</artifactId>
            <version>${wagon.ssh.version}</version>
          </dependency>
        </dependencies>
        <configuration>
          <siteDirectory>${basedir}/src/main/site</siteDirectory>
          <customBundle>${basedir}/src/main/site/custom/project-info-report.properties</customBundle>
          <inputEncoding>UTF-8</inputEncoding>
          <outputEncoding>UTF-8</outputEncoding>
        </configuration>
      </plugin>
      <!-- For AsciiDoc docs building -->
      <plugin>
        <groupId>org.asciidoctor</groupId>
        <artifactId>asciidoctor-maven-plugin</artifactId>
        <version>${asciidoctor.plugin.version}</version>
        <inherited>false</inherited>
        <dependencies>
          <dependency>
            <groupId>org.asciidoctor</groupId>
            <artifactId>asciidoctorj-pdf</artifactId>
            <version>${asciidoctorj.pdf.version}</version>
          </dependency>
        </dependencies>
        <configuration>
          <outputDirectory>${project.reporting.outputDirectory}/</outputDirectory>
          <doctype>book</doctype>
          <imagesDir>images</imagesDir>
          <sourceHighlighter>coderay</sourceHighlighter>
          <attributes>
            <docVersion>${project.version}</docVersion>
          </attributes>
        </configuration>
        <executions>
          <execution>
            <id>output-html</id>
            <phase>site</phase>
            <goals>
              <goal>process-asciidoc</goal>
            </goals>
            <configuration>
              <attributes>
                <stylesheet>hbase.css</stylesheet>
              </attributes>
              <backend>html5</backend>
            </configuration>
          </execution>
          <execution>
            <id>output-pdf</id>
            <phase>site</phase>
            <goals>
              <goal>process-asciidoc</goal>
            </goals>
            <configuration>
              <backend>pdf</backend>
              <attributes>
                <pagenums/>
                <toc/>
                <idprefix/>
                <idseparator>-</idseparator>
              </attributes>
            </configuration>
          </execution>
        </executions>
      </plugin>
      <plugin>
        <groupId>org.apache.maven.plugins</groupId>
        <artifactId>maven-resources-plugin</artifactId>
        <!--$NO-MVN-MAN-VER$ -->
        <inherited>false</inherited>
        <executions>
          <execution>
            <id>copy-htaccess</id>
            <goals>
              <goal>copy-resources</goal>
            </goals>
            <phase>site</phase>
            <configuration>
              <outputDirectory>${project.reporting.outputDirectory}/</outputDirectory>
              <resources>
                <resource>
                  <directory>${basedir}/src/main/site/resources/</directory>
                  <includes>
                    <include>.htaccess</include>
                  </includes>
                </resource>
              </resources>
            </configuration>
          </execution>
          <!-- needed to make the redirect above work -->
          <execution>
            <id>copy-empty-book-dir</id>
            <goals>
              <goal>copy-resources</goal>
            </goals>
            <phase>site</phase>
            <configuration>
              <outputDirectory>${project.reporting.outputDirectory}/</outputDirectory>
              <resources>
                <resource>
                  <directory>${basedir}/src/main/site/resources/</directory>
                  <includes>
                    <include>book/**</include>
                  </includes>
                </resource>
              </resources>
            </configuration>
          </execution>
        </executions>
        <configuration>
          <escapeString>\</escapeString>
        </configuration>
      </plugin>
      <plugin>
        <groupId>org.apache.maven.plugins</groupId>
        <artifactId>maven-antrun-plugin</artifactId>
        <version>${maven.antrun.version}</version>
        <inherited>false</inherited>
        <!-- Rename the book.pdf generated by asciidoctor -->
        <executions>
          <execution>
            <id>rename-pdf</id>
            <phase>site</phase>
            <configuration>
              <target name="rename file">
                <move file="${project.reporting.outputDirectory}/book.pdf" tofile="${project.reporting.outputDirectory}/apache_hbase_reference_guide.pdf" />
                <move file="${project.reporting.outputDirectory}/book.pdfmarks" tofile="${project.reporting.outputDirectory}/apache_hbase_reference_guide.pdfmarks" />
              </target>
            </configuration>
            <goals>
              <goal>run</goal>
            </goals>
          </execution>
        </executions>
      </plugin>
      <plugin>
        <groupId>org.codehaus.mojo</groupId>
        <artifactId>buildnumber-maven-plugin</artifactId>
        <executions>
          <execution>
            <phase>validate</phase>
            <goals>
              <goal>create-timestamp</goal>
            </goals>
          </execution>
        </executions>
        <configuration>
          <timestampFormat>yyyy</timestampFormat>
          <timestampPropertyName>build.year</timestampPropertyName>
        </configuration>
      </plugin>
      <plugin>
        <groupId>org.apache.felix</groupId>
        <artifactId>maven-bundle-plugin</artifactId>
        <version>${maven.bundle.version}</version>
        <inherited>true</inherited>
        <extensions>true</extensions>
      </plugin>
      <plugin>
	<!-- CLOUDERA-BUILD - use up-to-date scala-maven-plugin instead of maven-scala-plugin -->
	<artifactId>scala-maven-plugin</artifactId>
        <groupId>net.alchim31.maven</groupId> 
        <version>3.2.2</version> 
      </plugin>
    </plugins>
  </build>
  <properties>
    <cdh.hbase.version>${project.version}</cdh.hbase.version>

    <!-- override on command line to have generated LICENSE files include
         diagnostic info for verifying notice requirements -->
    <license.debug.print.included>false</license.debug.print.included>
    <!-- When a particular module bundles its depenendencies, should be true -->
    <license.bundles.dependencies>false</license.bundles.dependencies>
    <!-- modules that include a the logo in their source tree should set true -->
    <license.bundles.logo>false</license.bundles.logo>
    <!-- modules that include bootstrap in their source tree should set true -->
    <license.bundles.bootstrap>false</license.bundles.bootstrap>
    <!-- modules that include jquery in their source tree should set true -->
    <license.bundles.jquery>false</license.bundles.jquery>
    <!-- where to find the generated LICENSE files -->
    <license.aggregate.path>
      ${project.build.directory}/maven-shared-archive-resources/META-INF/LICENSE
    </license.aggregate.path>
    <tar.name>${project.build.finalName}.tar.gz</tar.name>
    <maven.build.timestamp.format>
      yyyy-MM-dd'T'HH:mm
    </maven.build.timestamp.format>
    <buildDate>${maven.build.timestamp}</buildDate>
    <compileSource>1.8</compileSource>
    <!-- Build dependencies -->
    <maven.min.version>3.0.4</maven.min.version>
    <java.min.version>${compileSource}</java.min.version>
    <!-- Dependencies -->
<<<<<<< HEAD
    <!-- CLOUDERA-BUILD TODO: Make hadoop 3 as default in right way instead of hijacking
    hadoop-two.version property. -->
    <!-- <hadoop-two.version>2.7.1</hadoop-two.version> -->
    <hadoop-two.version>${cdh.hadoop.version}</hadoop-two.version>
    <hadoop-three.version>${cdh.hadoop.version}</hadoop-three.version>
=======
    <hadoop-two.version>2.7.1</hadoop-two.version>
    <hadoop-three.version>3.0.0-alpha4</hadoop-three.version>
>>>>>>> e22f7bc8
    <!-- These must be defined here for downstream build tools that don't look at profiles.
         They ought to match the values found in our default hadoop profile, which is
         currently "hadoop-2.0". See HBASE-15925 for more info. -->
    <hadoop.version>${hadoop-two.version}</hadoop.version>
    <compat.module>hbase-hadoop2-compat</compat.module>
    <assembly.file>src/main/assembly/hadoop-two-compat.xml</assembly.file>
    <!-- end HBASE-15925 default hadoop compatibility values -->
    <avro.version>${cdh.avro.version}</avro.version>
    <commons-cli.version>1.4</commons-cli.version>
    <commons-codec.version>1.9</commons-codec.version>
    <!-- pretty outdated -->
    <commons-io.version>2.5</commons-io.version>
    <commons-lang.version>2.6</commons-lang.version>
    <commons-logging.version>1.2</commons-logging.version>
    <commons-math.version>2.2</commons-math.version>
    <disruptor.version>3.3.6</disruptor.version>
    <!-- Do not use versions earlier than 3.2.2 due to a security vulnerability -->
    <collections.version>3.2.2</collections.version>
    <httpclient.version>4.5.3</httpclient.version>
    <httpcore.version>4.4.6</httpcore.version>
    <metrics-core.version>3.2.1</metrics-core.version>
    <guava.version>12.0.1</guava.version>
    <jackson.version>2.23.2</jackson.version>
    <jaxb-api.version>2.2.12</jaxb-api.version>
    <jetty.version>9.3.8.v20160314</jetty.version>
    <jetty-jsp.version>9.2.19.v20160908</jetty-jsp.version>
    <jackson1.version>${cdh.jackson.version}</jackson1.version>
    <servlet.api.version>3.1.0</servlet.api.version>
    <wx.rs.api.version>2.0.1</wx.rs.api.version>
    <jersey.version>2.25.1</jersey.version>
    <jetty.jspapi.version>6.1.14</jetty.jspapi.version>
    <jruby.version>9.1.10.0</jruby.version>
    <junit.version>4.12</junit.version>
    <hamcrest.version>1.3</hamcrest.version>
    <htrace.version>3.2.0-incubating</htrace.version>
    <log4j.version>1.2.17</log4j.version>
    <mockito-all.version>1.10.19</mockito-all.version>
    <!--Internally we use a different version of protobuf. See hbase-protocol-shaded-->
    <external.protobuf.version>2.5.0</external.protobuf.version>
    <protobuf.plugin.version>0.5.0</protobuf.plugin.version>
    <thrift.path>thrift</thrift.path>
    <thrift.version>0.9.3</thrift.version>
    <zookeeper.version>${cdh.zookeeper.version}</zookeeper.version>
    <slf4j.version>${cdh.slf4j.version}</slf4j.version>
    <clover.version>4.0.3</clover.version>
    <jamon-runtime.version>2.4.1</jamon-runtime.version>
    <jettison.version>1.3.8</jettison.version>
    <netty.version>4.1.9.Final</netty.version>
    <netty.hadoop.version>3.6.2.Final</netty.hadoop.version>
    <!--Make sure these joni/jcodings are compatible with the versions used by jruby-->
    <joni.version>2.1.11</joni.version>
    <jcodings.version>1.0.18</jcodings.version>
    <spy.version>2.12.2</spy.version>
    <bouncycastle.version>1.46</bouncycastle.version>
    <!-- TODO  Use from version from cdh root pom. -->
    <kerby.version>1.0.0-RC3-SNAPSHOT</kerby.version>

    <commons-crypto.version>1.0.0</commons-crypto.version>
    <curator.version>2.12.0</curator.version>
    <!-- Plugin Dependencies -->
    <apache.rat.version>0.12</apache.rat.version>
    <asciidoctor.plugin.version>1.5.2.1</asciidoctor.plugin.version>
    <asciidoctorj.pdf.version>1.5.0-alpha.6</asciidoctorj.pdf.version>
    <build.helper.maven.version>3.0.0</build.helper.maven.version>
    <buildnumber.maven.version>1.4</buildnumber.maven.version>
    <checkstyle.version>6.18</checkstyle.version>
    <exec.maven.version>1.6.0</exec.maven.version>
    <findbugs-annotations>1.3.9-1</findbugs-annotations>
    <findbugs.maven.version>3.0.4</findbugs.maven.version>
    <jamon.plugin.version>2.4.2</jamon.plugin.version>
    <lifecycle.mapping.version>1.0.0</lifecycle.mapping.version>
    <maven.antrun.version>1.8</maven.antrun.version>
    <maven.bundle.version>3.3.0</maven.bundle.version>
    <maven.checkstyle.version>2.17</maven.checkstyle.version>
    <maven.compiler.version>3.6.1</maven.compiler.version>
    <maven.eclipse.version>2.10</maven.eclipse.version>
    <maven.install.version>2.5.2</maven.install.version>
    <maven.jar.version>3.0.2</maven.jar.version>
    <maven.patch.version>1.2</maven.patch.version>
    <maven.scala.version>2.15.2</maven.scala.version>
    <maven.shade.version>3.0.0</maven.shade.version>
    <maven.site.version>3.4</maven.site.version>
    <maven.source.version>3.0.1</maven.source.version>
    <os.maven.version>1.5.0.Final</os.maven.version>
    <scala.maven.version>3.2.2</scala.maven.version>
    <scalatest.maven.version>1.0</scalatest.maven.version>
    <spotbugs.version>3.1.0-RC3</spotbugs.version>
    <wagon.ssh.version>2.12</wagon.ssh.version>
    <xml.maven.version>1.0.1</xml.maven.version>
    <!-- General Packaging -->
    <package.prefix>/usr</package.prefix>
    <package.conf.dir>/etc/hbase</package.conf.dir>
    <package.log.dir>/var/log/hbase</package.log.dir>
    <package.pid.dir>/var/run/hbase</package.pid.dir>
    <package.release>1</package.release>
    <final.name>${project.artifactId}-${project.version}</final.name>
    <!-- Intraproject jar naming properties -->
    <!-- TODO this is pretty ugly, but works for the moment.
      Modules are pretty heavy-weight things, so doing this work isn't too bad. -->
    <server.test.jar>hbase-server-${project.version}-tests.jar</server.test.jar>
    <common.test.jar>hbase-common-${project.version}-tests.jar</common.test.jar>
    <procedure.test.jar>hbase-procedure-${project.version}-tests.jar</procedure.test.jar>
    <it.test.jar>hbase-it-${project.version}-tests.jar</it.test.jar>
    <annotations.test.jar>hbase-annotations-${project.version}-tests.jar</annotations.test.jar>
    <rsgroup.test.jar>hbase-rsgroup-${project.version}-tests.jar</rsgroup.test.jar>
    <surefire.version>2.19.1</surefire.version>
    <surefire.provider>surefire-junit47</surefire.provider>
    <!-- default: run small & medium, medium with 2 threads -->
    <surefire.skipFirstPart>false</surefire.skipFirstPart>
    <surefire.skipSecondPart>false</surefire.skipSecondPart>
    <surefire.firstPartForkCount>1</surefire.firstPartForkCount>
    <surefire.secondPartForkCount>2</surefire.secondPartForkCount>
    <surefire.firstPartGroups>org.apache.hadoop.hbase.testclassification.SmallTests</surefire.firstPartGroups>
    <surefire.secondPartGroups>org.apache.hadoop.hbase.testclassification.MediumTests</surefire.secondPartGroups>
    <surefire.testFailureIgnore>false</surefire.testFailureIgnore>
    <test.output.tofile>true</test.output.tofile>
    <surefire.timeout>900</surefire.timeout>
    
    <!-- CDH - For flaky tests exclusion -->
    <test.exclude></test.exclude>
    <test.exclude.pattern>**/${test.exclude}.java</test.exclude.pattern>
    <!-- CDH - Test inclusion patterns -->
    <unittest.include>**/Test*.java</unittest.include>
    <integrationtest.include>**/IntegrationTest*.java</integrationtest.include>
    <!-- default Xmx value is 2800m. Use -Dsurefire.Xmx=xxg to run tests with different JVM Xmx value -->
    <surefire.Xmx>2800m</surefire.Xmx>
    <surefire.cygwinXmx>2800m</surefire.cygwinXmx>
    <!--Mark our test runs with '-Dhbase.build.id' so we can identify a surefire test as ours in a process listing
     -->
    <hbase-surefire.argLine>-enableassertions -Dhbase.build.id=${build.id} -Xmx${surefire.Xmx}
      -Djava.security.egd=file:/dev/./urandom -Djava.net.preferIPv4Stack=true
      -Djava.awt.headless=true
    </hbase-surefire.argLine>
    <hbase-surefire.cygwin-argLine>-enableassertions -Xmx${surefire.cygwinXmx}
      -Djava.security.egd=file:/dev/./urandom -Djava.net.preferIPv4Stack=true
      "-Djava.library.path=${hadoop.library.path};${java.library.path}"
    </hbase-surefire.cygwin-argLine>
    <!-- Surefire argLine defaults to Linux, cygwin argLine is used in the os.windows profile -->
    <argLine>${hbase-surefire.argLine}</argLine>
    <jacoco.version>0.7.5.201505241946</jacoco.version>
    <extra.enforcer.version>1.0-beta-6</extra.enforcer.version>
    <!-- Location of test resources -->
    <test.build.classes>${project.build.directory}/test-classes</test.build.classes>
    <maven.build.timestamp.format>yyyy-MM-dd'T'HH:mm:ss'Z'</maven.build.timestamp.format>
    <!--This build.id we'll add as flag so can identify which forked processes belong to our build.
        Default is the build start timestamp. Up on jenkins pass in the jenkins build id by setting
        this parameter by invoking mvn with -Dbuild.id=$BUILD_ID-->
    <build.id>${maven.build.timestamp}</build.id>
    </properties>
  <!-- Sorted by groups of dependencies then groupId and artifactId -->
  <dependencyManagement>
    <dependencies>
      <!--
      Note: There are a few exclusions to prevent duplicate code in different jars to be included:
          org.mortbay.jetty:servlet-api, javax.servlet:servlet-api: These are excluded because they are
          the same implementations. I chose org.mortbay.jetty:servlet-api-2.5 instead, which is a third
          implementation of the same, because Hadoop also uses this version
          javax.servlet:jsp-api in favour of org.mortbay.jetty:jsp-api-2.1
        -->
      <!-- Intra-module dependencies -->
      <dependency>
        <groupId>org.apache.hbase</groupId>
        <artifactId>hbase-annotations</artifactId>
        <version>${project.version}</version>
      </dependency>
      <dependency>
        <groupId>org.apache.hbase</groupId>
        <artifactId>hbase-annotations</artifactId>
        <version>${project.version}</version>
        <type>test-jar</type>
        <!--Was test scope only but if we want to run hbase-it tests, need the annotations test jar-->
      </dependency>
      <dependency>
        <groupId>org.apache.hbase</groupId>
        <artifactId>hbase-common</artifactId>
        <version>${project.version}</version>
      </dependency>
      <dependency>
        <groupId>org.apache.hbase</groupId>
        <artifactId>hbase-common</artifactId>
        <version>${project.version}</version>
        <type>test-jar</type>
        <scope>test</scope>
      </dependency>
      <dependency>
        <groupId>org.apache.hbase</groupId>
        <artifactId>hbase-protocol-shaded</artifactId>
        <version>${project.version}</version>
      </dependency>
      <dependency>
        <groupId>org.apache.hbase</groupId>
        <artifactId>hbase-protocol</artifactId>
        <version>${project.version}</version>
      </dependency>
      <dependency>
        <groupId>org.apache.hbase</groupId>
        <artifactId>hbase-procedure</artifactId>
        <version>${project.version}</version>
      </dependency>
      <dependency>
        <groupId>org.apache.hbase</groupId>
        <artifactId>hbase-procedure</artifactId>
        <version>${project.version}</version>
        <type>test-jar</type>
      </dependency>
      <dependency>
        <groupId>org.apache.hbase</groupId>
        <artifactId>hbase-hadoop-compat</artifactId>
        <version>${project.version}</version>
      </dependency>
      <dependency>
        <groupId>org.apache.hbase</groupId>
        <artifactId>hbase-hadoop-compat</artifactId>
        <version>${project.version}</version>
        <type>test-jar</type>
        <scope>test</scope>
      </dependency>
      <dependency>
        <groupId>org.apache.hbase</groupId>
        <artifactId>${compat.module}</artifactId>
        <version>${project.version}</version>
      </dependency>
      <dependency>
        <groupId>org.apache.hbase</groupId>
        <artifactId>${compat.module}</artifactId>
        <version>${project.version}</version>
        <type>test-jar</type>
        <scope>test</scope>
      </dependency>
      <dependency>
        <artifactId>hbase-rsgroup</artifactId>
        <groupId>org.apache.hbase</groupId>
        <version>${project.version}</version>
      </dependency>
      <dependency>
        <artifactId>hbase-rsgroup</artifactId>
        <groupId>org.apache.hbase</groupId>
        <version>${project.version}</version>
        <type>test-jar</type>
        <scope>test</scope>
      </dependency>
      <dependency>
        <artifactId>hbase-server</artifactId>
        <groupId>org.apache.hbase</groupId>
        <version>${project.version}</version>
      </dependency>
      <dependency>
        <artifactId>hbase-server</artifactId>
        <groupId>org.apache.hbase</groupId>
        <version>${project.version}</version>
        <type>test-jar</type>
        <scope>test</scope>
      </dependency>
      <dependency>
        <artifactId>hbase-endpoint</artifactId>
        <groupId>org.apache.hbase</groupId>
        <version>${project.version}</version>
      </dependency>
      <dependency>
        <artifactId>hbase-shell</artifactId>
        <groupId>org.apache.hbase</groupId>
        <version>${project.version}</version>
      </dependency>
      <dependency>
        <artifactId>hbase-shell</artifactId>
        <groupId>org.apache.hbase</groupId>
        <version>${project.version}</version>
        <type>test-jar</type>
        <scope>test</scope>
      </dependency>
      <dependency>
        <artifactId>hbase-thrift</artifactId>
        <groupId>org.apache.hbase</groupId>
        <version>${project.version}</version>
      </dependency>
      <dependency>
        <artifactId>hbase-thrift</artifactId>
        <groupId>org.apache.hbase</groupId>
        <version>${project.version}</version>
        <type>test-jar</type>
        <scope>test</scope>
      </dependency>
      <dependency>
        <groupId>org.apache.hbase</groupId>
        <artifactId>hbase-testing-util</artifactId>
        <version>${project.version}</version>
        <scope>test</scope>
      </dependency>
      <dependency>
        <groupId>org.apache.hbase</groupId>
        <artifactId>hbase-prefix-tree</artifactId>
        <version>${project.version}</version>
        <!-- unfortunately, runtime scope causes Eclipse to give compile time access which isn't
          needed, however it is apparently needed to run things within Eclipse -->
        <scope>runtime</scope>
      </dependency>
      <dependency>
        <artifactId>hbase-examples</artifactId>
        <groupId>org.apache.hbase</groupId>
        <version>${project.version}</version>
      </dependency>
      <dependency>
        <groupId>org.apache.hbase</groupId>
        <artifactId>hbase-external-blockcache</artifactId>
        <version>${project.version}</version>
      </dependency>
      <dependency>
        <artifactId>hbase-it</artifactId>
        <groupId>org.apache.hbase</groupId>
        <version>${project.version}</version>
        <type>test-jar</type>
        <scope>test</scope>
      </dependency>
      <dependency>
        <artifactId>hbase-client</artifactId>
        <groupId>org.apache.hbase</groupId>
        <version>${project.version}</version>
      </dependency>
      <dependency>
        <artifactId>hbase-metrics-api</artifactId>
        <groupId>org.apache.hbase</groupId>
        <version>${project.version}</version>
      </dependency>
      <dependency>
        <artifactId>hbase-metrics-api</artifactId>
        <groupId>org.apache.hbase</groupId>
        <version>${project.version}</version>
        <type>test-jar</type>
        <scope>test</scope>
      </dependency>
      <dependency>
        <artifactId>hbase-metrics</artifactId>
        <groupId>org.apache.hbase</groupId>
        <version>${project.version}</version>
      </dependency>
      <dependency>
        <artifactId>hbase-metrics</artifactId>
        <groupId>org.apache.hbase</groupId>
        <version>${project.version}</version>
        <type>test-jar</type>
        <scope>test</scope>
      </dependency>
      <!-- General dependencies -->
      <dependency>
        <groupId>com.github.stephenc.findbugs</groupId>
        <artifactId>findbugs-annotations</artifactId>
        <version>${findbugs-annotations}</version>
      </dependency>
      <!-- General dependencies -->
      <dependency>
        <groupId>org.codehaus.jettison</groupId>
        <artifactId>jettison</artifactId>
        <version>${jettison.version}</version>
      </dependency>
      <dependency>
        <groupId>log4j</groupId>
        <artifactId>log4j</artifactId>
        <version>${log4j.version}</version>
      </dependency>
      <!-- Avro dependencies we mostly get transitively, manual version coallescing -->
      <dependency>
        <groupId>org.apache.avro</groupId>
        <artifactId>avro</artifactId>
        <version>${avro.version}</version>
      </dependency>
      <!--This is not used by hbase directly.  Used by thrift,
          dropwizard and zk.-->
      <dependency>
        <groupId>org.slf4j</groupId>
        <artifactId>slf4j-api</artifactId>
        <version>${slf4j.version}</version>
      </dependency>
      <dependency>
        <groupId>io.dropwizard.metrics</groupId>
        <artifactId>metrics-core</artifactId>
        <version>${metrics-core.version}</version>
      </dependency>
      <dependency>
        <groupId>com.google.guava</groupId>
        <artifactId>guava</artifactId>
        <version>${guava.version}</version>
        <exclusions>
          <exclusion>
            <groupId>com.google.code.findbugs</groupId>
            <artifactId>jsr305</artifactId>
          </exclusion>
        </exclusions>
      </dependency>
      <dependency>
        <groupId>commons-collections</groupId>
        <artifactId>commons-collections</artifactId>
        <version>${collections.version}</version>
      </dependency>
      <dependency>
        <groupId>org.apache.httpcomponents</groupId>
        <artifactId>httpclient</artifactId>
        <version>${httpclient.version}</version>
      </dependency>
      <dependency>
        <groupId>org.apache.httpcomponents</groupId>
        <artifactId>httpcore</artifactId>
        <version>${httpcore.version}</version>
      </dependency>
      <dependency>
        <groupId>commons-cli</groupId>
        <artifactId>commons-cli</artifactId>
        <version>${commons-cli.version}</version>
      </dependency>
      <dependency>
        <groupId>commons-codec</groupId>
        <artifactId>commons-codec</artifactId>
        <version>${commons-codec.version}</version>
      </dependency>
      <dependency>
        <groupId>commons-io</groupId>
        <artifactId>commons-io</artifactId>
        <version>${commons-io.version}</version>
      </dependency>
      <dependency>
        <groupId>commons-lang</groupId>
        <artifactId>commons-lang</artifactId>
        <version>${commons-lang.version}</version>
      </dependency>
      <dependency>
        <groupId>commons-logging</groupId>
        <artifactId>commons-logging</artifactId>
        <version>${commons-logging.version}</version>
      </dependency>
      <dependency>
        <groupId>org.apache.commons</groupId>
        <artifactId>commons-math</artifactId>
        <version>${commons-math.version}</version>
      </dependency>
      <dependency>
        <groupId>org.apache.zookeeper</groupId>
        <artifactId>zookeeper</artifactId>
        <version>${zookeeper.version}</version>
        <exclusions>
          <exclusion>
            <groupId>jline</groupId>
            <artifactId>jline</artifactId>
          </exclusion>
          <exclusion>
            <groupId>com.sun.jmx</groupId>
            <artifactId>jmxri</artifactId>
          </exclusion>
          <exclusion>
            <groupId>com.sun.jdmk</groupId>
            <artifactId>jmxtools</artifactId>
          </exclusion>
          <exclusion>
            <groupId>javax.jms</groupId>
            <artifactId>jms</artifactId>
          </exclusion>
          <exclusion>
            <groupId>io.netty</groupId>
            <artifactId>netty</artifactId>
          </exclusion>
        </exclusions>
      </dependency>
      <dependency>
        <groupId>io.netty</groupId>
        <artifactId>netty-all</artifactId>
        <version>${netty.version}</version>
      </dependency>
      <dependency>
        <groupId>org.apache.thrift</groupId>
        <artifactId>libthrift</artifactId>
        <version>${thrift.version}</version>
        <exclusions>
          <exclusion>
            <groupId>org.slf4j</groupId>
            <artifactId>slf4j-simple</artifactId>
          </exclusion>
        </exclusions>
      </dependency>
      <dependency>
        <groupId>org.jruby</groupId>
        <artifactId>jruby-complete</artifactId>
        <version>${jruby.version}</version>
      </dependency>
      <dependency>
        <groupId>org.jruby.jcodings</groupId>
        <artifactId>jcodings</artifactId>
        <version>${jcodings.version}</version>
      </dependency>
      <dependency>
        <groupId>org.jruby.joni</groupId>
        <artifactId>joni</artifactId>
        <version>${joni.version}</version>
      </dependency>
      <!-- While jackson is also a dependency of jersey it
           can bring in jars from different, incompatible versions. We force
           the same version with these dependencies -->
      <dependency>
        <groupId>org.codehaus.jackson</groupId>
        <artifactId>jackson-core-asl</artifactId>
        <version>${jackson1.version}</version>
      </dependency>
      <dependency>
        <groupId>org.codehaus.jackson</groupId>
        <artifactId>jackson-mapper-asl</artifactId>
        <version>${jackson1.version}</version>
      </dependency>
      <dependency>
        <groupId>org.codehaus.jackson</groupId>
        <artifactId>jackson-jaxrs</artifactId>
        <version>${jackson1.version}</version>
      </dependency>
      <dependency>
        <groupId>org.codehaus.jackson</groupId>
        <artifactId>jackson-xc</artifactId>
        <version>${jackson1.version}</version>
      </dependency>
      <dependency>
        <groupId>org.jamon</groupId>
        <artifactId>jamon-runtime</artifactId>
        <version>${jamon-runtime.version}</version>
      </dependency>
      <!-- REST dependencies -->
      <dependency>
        <groupId>javax.servlet</groupId>
        <artifactId>javax.servlet-api</artifactId>
        <version>${servlet.api.version}</version>
      </dependency>
      <dependency>
        <groupId>javax.ws.rs</groupId>
        <artifactId>javax.ws.rs-api</artifactId>
        <version>${wx.rs.api.version}</version>
      </dependency>
      <dependency>
        <groupId>org.eclipse.jetty</groupId>
        <artifactId>jetty-server</artifactId>
        <version>${jetty.version}</version>
      </dependency>
      <dependency>
        <groupId>org.eclipse.jetty</groupId>
        <artifactId>jetty-servlet</artifactId>
        <version>${jetty.version}</version>
        <exclusions>
          <exclusion>
            <groupId>org.eclipse.jetty</groupId>
            <artifactId>servlet-api</artifactId>
          </exclusion>
        </exclusions>
      </dependency>
      <dependency>
        <groupId>org.eclipse.jetty</groupId>
        <artifactId>jetty-security</artifactId>
        <version>${jetty.version}</version>
      </dependency>
      <dependency>
        <groupId>org.eclipse.jetty</groupId>
        <artifactId>jetty-http</artifactId>
        <version>${jetty.version}</version>
      </dependency>
      <dependency>
        <groupId>org.eclipse.jetty</groupId>
        <artifactId>jetty-util</artifactId>
        <version>${jetty.version}</version>
      </dependency>
      <dependency>
        <groupId>org.eclipse.jetty</groupId>
        <artifactId>jetty-io</artifactId>
        <version>${jetty.version}</version>
      </dependency>
      <dependency>
        <groupId>org.eclipse.jetty</groupId>
        <artifactId>jetty-jsp</artifactId>
        <version>${jetty-jsp.version}</version>
      </dependency>
      <dependency>
        <groupId>org.eclipse.jetty</groupId>
        <artifactId>jetty-jmx</artifactId>
        <version>${jetty.version}</version>
      </dependency>
      <dependency>
        <groupId>org.eclipse.jetty</groupId>
        <artifactId>jetty-webapp</artifactId>
        <version>${jetty.version}</version>
      </dependency>
      <dependency>
        <groupId>org.eclipse.jetty</groupId>
        <artifactId>jetty-util-ajax</artifactId>
        <version>${jetty.version}</version>
      </dependency>
      <dependency>
        <groupId>com.google.protobuf</groupId>
        <artifactId>protobuf-java</artifactId>
        <version>${external.protobuf.version}</version>
      </dependency>
      <dependency>
        <groupId>org.glassfish.jersey.containers</groupId>
        <artifactId>jersey-container-servlet-core</artifactId>
        <version>${jersey.version}</version>
      </dependency>
      <dependency>
        <groupId>org.glassfish.jersey.media</groupId>
        <artifactId>jersey-media-json-jackson1</artifactId>
        <version>${jackson.version}</version>
      </dependency>
      <dependency>
        <groupId>javax.xml.bind</groupId>
        <artifactId>jaxb-api</artifactId>
        <version>${jaxb-api.version}</version>
        <exclusions>
          <exclusion>
            <groupId>javax.xml.stream</groupId>
            <artifactId>stax-api</artifactId>
          </exclusion>
        </exclusions>
      </dependency>
      <dependency>
        <groupId>junit</groupId>
        <artifactId>junit</artifactId>
        <version>${junit.version}</version>
      </dependency>
      <dependency>
        <groupId>org.hamcrest</groupId>
        <artifactId>hamcrest-core</artifactId>
        <version>${hamcrest.version}</version>
        <scope>test</scope>
      </dependency>
      <dependency>
        <groupId>org.mockito</groupId>
        <artifactId>mockito-all</artifactId>
        <version>${mockito-all.version}</version>
        <scope>test</scope>
      </dependency>
      <dependency>
        <groupId>org.apache.htrace</groupId>
        <artifactId>htrace-core</artifactId>
        <version>${htrace.version}</version>
      </dependency>
      <dependency>
        <groupId>com.lmax</groupId>
        <artifactId>disruptor</artifactId>
        <version>${disruptor.version}</version>
      </dependency>
      <dependency>
        <groupId>net.spy</groupId>
        <artifactId>spymemcached</artifactId>
        <version>${spy.version}</version>
        <optional>true</optional>
      </dependency>
      <dependency>
        <groupId>org.bouncycastle</groupId>
        <artifactId>bcprov-jdk16</artifactId>
        <version>${bouncycastle.version}</version>
        <scope>test</scope>
      </dependency>
      <dependency>
        <groupId>org.apache.kerby</groupId>
        <artifactId>kerb-client</artifactId>
        <version>${kerby.version}</version>
      </dependency>
      <dependency>
        <groupId>org.apache.kerby</groupId>
        <artifactId>kerb-simplekdc</artifactId>
        <version>${kerby.version}</version>
      </dependency>
      <dependency>
        <groupId>org.apache.commons</groupId>
        <artifactId>commons-crypto</artifactId>
        <version>${commons-crypto.version}</version>
        <exclusions>
          <exclusion>
            <groupId>net.java.dev.jna</groupId>
            <artifactId>jna</artifactId>
          </exclusion>
        </exclusions>
      </dependency>
      <dependency>
        <groupId>org.apache.curator</groupId>
        <artifactId>curator-recipes</artifactId>
        <version>${curator.version}</version>
      </dependency>
      <dependency>
        <groupId>org.apache.curator</groupId>
        <artifactId>curator-framework</artifactId>
        <version>${curator.version}</version>
      </dependency>
      <dependency>
        <groupId>org.apache.curator</groupId>
        <artifactId>curator-client</artifactId>
        <version>${curator.version}</version>
        <exclusions>
          <exclusion>
            <groupId>com.google.guava</groupId>
            <artifactId>guava</artifactId>
          </exclusion>
        </exclusions>
      </dependency>
    </dependencies>
  </dependencyManagement>
  <!-- Dependencies needed by subprojects -->
  <dependencies>
    <dependency>
      <groupId>com.github.stephenc.findbugs</groupId>
      <artifactId>findbugs-annotations</artifactId>
      <scope>compile</scope>
    </dependency>
    <dependency>
      <groupId>log4j</groupId>
      <artifactId>log4j</artifactId>
    </dependency>
    <!-- Test dependencies -->
    <dependency>
      <groupId>junit</groupId>
      <artifactId>junit</artifactId>
    </dependency>
    <dependency>
      <groupId>org.mockito</groupId>
      <artifactId>mockito-all</artifactId>
    </dependency>
  </dependencies>
  <!--
  To publish, use the following settings.xml file ( placed in ~/.m2/settings.xml )

 <settings>
  <servers>
    <server>
      <id>apache.releases.https</id>
      <username>hbase_committer</username>
      <password>********</password>
    </server>

    <server>
      <id>apache.snapshots.https</id>
      <username>hbase_committer</username>
      <password>********</password>
    </server>

  </servers>
 </settings>

  $ mvn deploy
(or)
  $ mvn -s /my/path/settings.xml deploy

  -->
  <profiles>
    <profile>
      <id>rsgroup</id>
      <activation>
        <property>
            <name>!skip-rsgroup</name>
        </property>
      </activation>
      <modules>
        <module>hbase-rsgroup</module>
      </modules>
    </profile>
    <profile>
      <id>build-with-jdk8</id>
      <activation>
        <jdk>1.8</jdk>
      </activation>
      <build>
        <pluginManagement>
          <plugins>
            <plugin>
              <groupId>org.apache.maven.plugins</groupId>
              <artifactId>maven-javadoc-plugin</artifactId>
              <configuration>
                <!-- TODO HBASE-15041 clean up our javadocs so jdk8 linter can be used -->
                <additionalparam>-Xdoclint:none</additionalparam>
              </configuration>
            </plugin>
            <plugin>
              <groupId>org.codehaus.mojo</groupId>
              <artifactId>findbugs-maven-plugin</artifactId>
              <version>3.0.0</version>
              <!--NOTE: Findbugs 3.0.0 requires jdk7-->
              <configuration>
                <excludeFilterFile>${project.basedir}/../dev-support/findbugs-exclude.xml</excludeFilterFile>
                <findbugsXmlOutput>true</findbugsXmlOutput>
                <xmlOutput>true</xmlOutput>
                <effort>Max</effort>
              </configuration>
              <dependencies>
                <dependency>
                  <groupId>com.github.spotbugs</groupId>
                  <artifactId>spotbugs</artifactId>
                  <version>${spotbugs.version}</version>
                </dependency>
              </dependencies>
            </plugin>
          </plugins>
        </pluginManagement>
      </build>
    </profile>
    <!-- profile activated by the Jenkins patch testing job -->
    <profile>
      <id>jenkins.patch</id>
      <activation>
        <activeByDefault>false</activeByDefault>
        <property>
            <name>HBasePatchProcess</name>
        </property>
      </activation>
      <properties>
        <surefire.rerunFailingTestsCount>2</surefire.rerunFailingTestsCount>
      </properties>
      <build>
        <plugins>
          <plugin>
            <groupId>org.apache.maven.plugins</groupId>
            <artifactId>maven-antrun-plugin</artifactId>
            <inherited>false</inherited>
            <executions>
              <execution>
                <phase>validate</phase>
                <goals>
                  <goal>run</goal>
                </goals>
                <configuration>
                  <tasks>
                    <echo>Maven Execution Environment</echo>
                    <echo>MAVEN_OPTS="${env.MAVEN_OPTS}"</echo>
                  </tasks>
                </configuration>
              </execution>
            </executions>
          </plugin>
        </plugins>
      </build>
    </profile>
    <profile>
      <id>jacoco</id>
      <activation>
        <activeByDefault>false</activeByDefault>
      </activation>
      <build>
        <plugins>
          <plugin>
            <groupId>org.jacoco</groupId>
            <artifactId>jacoco-maven-plugin</artifactId>
            <version>${jacoco.version}</version>
            <executions>
              <execution>
                <id>prepare-agent</id>
                <goals>
                  <goal>prepare-agent</goal>
                </goals>
              </execution>
              <execution>
                <id>report</id>
                <phase>prepare-package</phase>
                <goals>
                  <goal>report</goal>
                </goals>
              </execution>
            </executions>
            <configuration>
              <systemPropertyVariables>
                <jacoco-agent.destfile>target/jacoco.exec</jacoco-agent.destfile>
              </systemPropertyVariables>
              <excludes>
                <exclude>**/generated/**/*.class</exclude>
              </excludes>
            </configuration>
          </plugin>
        </plugins>
      </build>
    </profile>
    <profile>
      <id>os.linux</id>
      <activation>
        <activeByDefault>false</activeByDefault>
        <os>
          <family>Linux</family>
        </os>
      </activation>
      <properties>
        <build.platform>${os.name}-${os.arch}-${sun.arch.data.model}</build.platform>
      </properties>
    </profile>
    <profile>
      <id>os.mac</id>
      <activation>
        <os>
          <family>Mac</family>
        </os>
      </activation>
      <properties>
        <build.platform>Mac_OS_X-${sun.arch.data.model}</build.platform>
      </properties>
    </profile>
    <profile>
      <id>os.windows</id>
      <activation>
        <os>
          <family>Windows</family>
        </os>
      </activation>
      <properties>
        <build.platform>cygwin</build.platform>
        <argLine>${hbase-surefire.cygwin-argLine}</argLine>
      </properties>
    </profile>
    <!-- this profile should be activated for release builds -->
    <profile>
      <id>release</id>
      <build>
        <plugins>
          <plugin>
            <groupId>org.apache.rat</groupId>
            <artifactId>apache-rat-plugin</artifactId>
            <executions>
              <execution>
                <phase>package</phase>
                <goals>
                  <goal>check</goal>
                </goals>
              </execution>
            </executions>
          </plugin>
          <plugin>
            <groupId>org.apache.maven.plugins</groupId>
            <artifactId>maven-enforcer-plugin</artifactId>
            <configuration>
              <rules>
                <enforceBytecodeVersion>
                <maxJdkVersion>${compileSource}</maxJdkVersion>
                <message>HBase has unsupported dependencies.
  HBase requires that all dependencies be compiled with version ${compileSource} or earlier
  of the JDK to properly build from source.  You appear to be using a newer dependency. You can use
  either "mvn -version" or "mvn enforcer:display-info" to verify what version is active.
  Non-release builds can temporarily build with a newer JDK version by setting the
  'compileSource' property (eg. mvn -DcompileSource=1.8 clean package).
                </message>
              </enforceBytecodeVersion>
            </rules>
          </configuration>
          </plugin>
        </plugins>
      </build>
    </profile>
    <!-- Dependency management profiles for submodules when building against specific hadoop branches.-->
    <!-- Submodules that need hadoop dependencies should declare
    profiles with activation properties matching the profile here.
    Generally, it should be sufficient to copy the first
    few lines of the profile you want to match.  -->
    <!-- profile for building against Hadoop 2.0.x
         This is the default.
         -->
    <profile>
      <id>hadoop-2.0</id>
      <activation>
        <property>
          <!--Below formatting for dev-support/generate-hadoopX-poms.sh-->
          <!--h2--><name>!hadoop.profile</name>
        </property>
      </activation>
      <modules>
        <module>hbase-hadoop2-compat</module>
      </modules>
      <properties>
        <hadoop.version>${hadoop-two.version}</hadoop.version>
        <compat.module>hbase-hadoop2-compat</compat.module>
        <assembly.file>src/main/assembly/hadoop-two-compat.xml</assembly.file>
      </properties>
      <dependencyManagement>
        <dependencies>
          <dependency>
            <groupId>org.apache.hadoop</groupId>
            <artifactId>hadoop-mapreduce-client-core</artifactId>
            <version>${hadoop-two.version}</version>
            <exclusions>
              <exclusion>
                <groupId>io.netty</groupId>
                <artifactId>netty</artifactId>
              </exclusion>
              <exclusion>
                <groupId>javax.servlet</groupId>
                <artifactId>servlet-api</artifactId>
              </exclusion>
            </exclusions>
          </dependency>
          <dependency>
            <groupId>org.apache.hadoop</groupId>
            <artifactId>hadoop-mapreduce-client-jobclient</artifactId>
            <version>${hadoop-two.version}</version>
            <exclusions>
              <exclusion>
                <groupId>io.netty</groupId>
                <artifactId>netty</artifactId>
              </exclusion>
              <exclusion>
                <groupId>javax.servlet</groupId>
                <artifactId>servlet-api</artifactId>
              </exclusion>
            </exclusions>
          </dependency>
          <dependency>
            <groupId>org.apache.hadoop</groupId>
            <artifactId>hadoop-mapreduce-client-jobclient</artifactId>
            <version>${hadoop-two.version}</version>
            <type>test-jar</type>
            <scope>test</scope>
            <exclusions>
              <exclusion>
                <groupId>io.netty</groupId>
                <artifactId>netty</artifactId>
              </exclusion>
              <exclusion>
                <groupId>javax.servlet</groupId>
                <artifactId>servlet-api</artifactId>
              </exclusion>
            </exclusions>
          </dependency>
          <dependency>
            <groupId>org.apache.hadoop</groupId>
            <artifactId>hadoop-hdfs</artifactId>
            <exclusions>
              <exclusion>
                <groupId>javax.servlet.jsp</groupId>
                <artifactId>jsp-api</artifactId>
              </exclusion>
              <exclusion>
                <groupId>javax.servlet</groupId>
                <artifactId>servlet-api</artifactId>
              </exclusion>
              <exclusion>
                <groupId>io.netty</groupId>
                <artifactId>netty</artifactId>
              </exclusion>
              <exclusion>
                <groupId>stax</groupId>
                <artifactId>stax-api</artifactId>
              </exclusion>
              <exclusion>
                <groupId>xerces</groupId>
                <artifactId>xercesImpl</artifactId>
              </exclusion>
            </exclusions>
            <version>${hadoop-two.version}</version>
          </dependency>
          <dependency>
            <groupId>org.apache.hadoop</groupId>
            <artifactId>hadoop-hdfs</artifactId>
            <version>${hadoop-two.version}</version>
            <type>test-jar</type>
            <scope>test</scope>
            <exclusions>
              <exclusion>
                <groupId>javax.servlet.jsp</groupId>
                <artifactId>jsp-api</artifactId>
              </exclusion>
              <exclusion>
                <groupId>javax.servlet</groupId>
                <artifactId>servlet-api</artifactId>
              </exclusion>
              <exclusion>
                <groupId>io.netty</groupId>
                <artifactId>netty</artifactId>
              </exclusion>
              <exclusion>
                <groupId>stax</groupId>
                <artifactId>stax-api</artifactId>
              </exclusion>
              <exclusion>
                <groupId>xerces</groupId>
                <artifactId>xercesImpl</artifactId>
              </exclusion>
            </exclusions>
          </dependency>
          <dependency>
            <groupId>org.apache.hadoop</groupId>
            <artifactId>hadoop-auth</artifactId>
            <version>${hadoop-two.version}</version>
          </dependency>
          <dependency>
            <groupId>org.apache.hadoop</groupId>
            <artifactId>hadoop-common</artifactId>
            <version>${hadoop-two.version}</version>
            <exclusions>
              <exclusion>
                <groupId>javax.servlet.jsp</groupId>
                <artifactId>jsp-api</artifactId>
              </exclusion>
              <exclusion>
                <groupId>javax.servlet</groupId>
                <artifactId>servlet-api</artifactId>
              </exclusion>
              <exclusion>
                <groupId>stax</groupId>
                <artifactId>stax-api</artifactId>
              </exclusion>
              <exclusion>
                <groupId>io.netty</groupId>
                <artifactId>netty</artifactId>
              </exclusion>
              <exclusion>
                <groupId>com.google.code.findbugs</groupId>
                <artifactId>jsr305</artifactId>
              </exclusion>
              <exclusion>
                <groupId>junit</groupId>
                <artifactId>junit</artifactId>
              </exclusion>
            </exclusions>
          </dependency>
          <dependency>
            <groupId>org.apache.hadoop</groupId>
            <artifactId>hadoop-client</artifactId>
            <version>${hadoop-two.version}</version>
          </dependency>
          <!-- This was marked as test dep in earlier pom, but was scoped compile.
            Where do we actually need it? -->
          <dependency>
            <groupId>org.apache.hadoop</groupId>
            <artifactId>hadoop-minicluster</artifactId>
            <version>${hadoop-two.version}</version>
            <exclusions>
            <exclusion>
              <groupId>commons-httpclient</groupId>
              <artifactId>commons-httpclient</artifactId>
            </exclusion>
              <exclusion>
                <groupId>javax.servlet.jsp</groupId>
                <artifactId>jsp-api</artifactId>
              </exclusion>
              <exclusion>
                <groupId>javax.servlet</groupId>
                <artifactId>servlet-api</artifactId>
              </exclusion>
              <exclusion>
                <groupId>stax</groupId>
                <artifactId>stax-api</artifactId>
              </exclusion>
              <exclusion>
                <groupId>io.netty</groupId>
                <artifactId>netty</artifactId>
              </exclusion>
              <exclusion>
                <groupId>com.google.code.findbugs</groupId>
                <artifactId>jsr305</artifactId>
              </exclusion>
            </exclusions>
          </dependency>
          <dependency>
            <groupId>org.apache.hadoop</groupId>
            <artifactId>hadoop-minikdc</artifactId>
            <version>${hadoop-two.version}</version>
            <scope>test</scope>
          </dependency>
        </dependencies>
      </dependencyManagement>
    </profile>
    <!--
      profile for building against Hadoop 3.0.0. Activate using:
       mvn -Dhadoop.profile=3.0
    -->
    <profile>
      <id>hadoop-3.0</id>
      <activation>
        <property>
          <name>hadoop.profile</name>
          <value>3.0</value>
        </property>
      </activation>
      <modules>
        <!--For now, use hadoop2 compat module-->
        <module>hbase-hadoop2-compat</module>
      </modules>
      <properties>
        <hadoop.version>${hadoop-three.version}</hadoop.version>
        <!--Use this compat module for now. TODO: Make h3 one if we need one-->
        <compat.module>hbase-hadoop2-compat</compat.module>
        <assembly.file>src/main/assembly/hadoop-two-compat.xml</assembly.file>
      </properties>
     <dependencyManagement>
       <dependencies>
         <dependency>
           <groupId>org.apache.hadoop</groupId>
           <artifactId>hadoop-mapreduce-client-core</artifactId>
           <version>${hadoop-three.version}</version>
           <exclusions>
             <exclusion>
               <groupId>io.netty</groupId>
               <artifactId>netty</artifactId>
             </exclusion>
           </exclusions>
         </dependency>
         <dependency>
           <groupId>org.apache.hadoop</groupId>
           <artifactId>hadoop-mapreduce-client-jobclient</artifactId>
           <version>${hadoop-three.version}</version>
           <exclusions>
             <exclusion>
               <groupId>io.netty</groupId>
               <artifactId>netty</artifactId>
             </exclusion>
           </exclusions>
         </dependency>
         <dependency>
           <groupId>org.apache.hadoop</groupId>
           <artifactId>hadoop-mapreduce-client-jobclient</artifactId>
           <version>${hadoop-three.version}</version>
           <type>test-jar</type>
           <scope>test</scope>
           <exclusions>
             <exclusion>
               <groupId>io.netty</groupId>
               <artifactId>netty</artifactId>
             </exclusion>
           </exclusions>
         </dependency>
         <dependency>
           <groupId>org.apache.hadoop</groupId>
           <artifactId>hadoop-hdfs</artifactId>
           <exclusions>
             <exclusion>
               <groupId>javax.servlet.jsp</groupId>
               <artifactId>jsp-api</artifactId>
             </exclusion>
             <exclusion>
               <groupId>javax.servlet</groupId>
               <artifactId>servlet-api</artifactId>
             </exclusion>
             <exclusion>
               <groupId>stax</groupId>
               <artifactId>stax-api</artifactId>
             </exclusion>
             <exclusion>
               <groupId>xerces</groupId>
               <artifactId>xercesImpl</artifactId>
             </exclusion>
           </exclusions>
           <version>${hadoop-three.version}</version>
         </dependency>
         <dependency>
           <groupId>org.apache.hadoop</groupId>
           <artifactId>hadoop-hdfs</artifactId>
           <version>${hadoop-three.version}</version>
           <type>test-jar</type>
           <scope>test</scope>
           <exclusions>
             <exclusion>
               <groupId>javax.servlet.jsp</groupId>
               <artifactId>jsp-api</artifactId>
             </exclusion>
             <exclusion>
               <groupId>javax.servlet</groupId>
               <artifactId>servlet-api</artifactId>
             </exclusion>
             <exclusion>
               <groupId>stax</groupId>
               <artifactId>stax-api</artifactId>
             </exclusion>
             <exclusion>
               <groupId>xerces</groupId>
               <artifactId>xercesImpl</artifactId>
             </exclusion>
           </exclusions>
         </dependency>
         <dependency>
           <groupId>org.apache.hadoop</groupId>
           <artifactId>hadoop-auth</artifactId>
           <version>${hadoop-three.version}</version>
         </dependency>
         <dependency>
           <groupId>org.apache.hadoop</groupId>
           <artifactId>hadoop-common</artifactId>
           <version>${hadoop-three.version}</version>
           <exclusions>
             <exclusion>
               <groupId>javax.servlet.jsp</groupId>
               <artifactId>jsp-api</artifactId>
             </exclusion>
             <exclusion>
               <groupId>javax.servlet</groupId>
               <artifactId>servlet-api</artifactId>
             </exclusion>
             <exclusion>
               <groupId>stax</groupId>
               <artifactId>stax-api</artifactId>
             </exclusion>
             <exclusion>
               <groupId>io.netty</groupId>
               <artifactId>netty</artifactId>
             </exclusion>
             <exclusion>
               <groupId>com.google.code.findbugs</groupId>
               <artifactId>jsr305</artifactId>
             </exclusion>
             <exclusion>
               <groupId>junit</groupId>
               <artifactId>junit</artifactId>
             </exclusion>
           </exclusions>
         </dependency>
         <dependency>
           <groupId>org.apache.hadoop</groupId>
           <artifactId>hadoop-client</artifactId>
           <version>${hadoop-three.version}</version>
         </dependency>
         <dependency>
           <groupId>org.apache.hadoop</groupId>
           <artifactId>hadoop-annotations</artifactId>
           <version>${hadoop-three.version}</version>
         </dependency>
         <!-- This was marked as test dep in earlier pom, but was scoped compile.
           Where do we actually need it? -->
         <dependency>
           <groupId>org.apache.hadoop</groupId>
           <artifactId>hadoop-minicluster</artifactId>
           <version>${hadoop-three.version}</version>
           <exclusions>
            <exclusion>
              <groupId>commons-httpclient</groupId>
              <artifactId>commons-httpclient</artifactId>
            </exclusion>
             <exclusion>
               <groupId>javax.servlet.jsp</groupId>
               <artifactId>jsp-api</artifactId>
             </exclusion>
             <exclusion>
               <groupId>javax.servlet</groupId>
               <artifactId>servlet-api</artifactId>
             </exclusion>
             <exclusion>
               <groupId>stax</groupId>
               <artifactId>stax-api</artifactId>
             </exclusion>
             <exclusion>
               <groupId>io.netty</groupId>
               <artifactId>netty</artifactId>
             </exclusion>
             <exclusion>
               <groupId>com.google.code.findbugs</groupId>
               <artifactId>jsr305</artifactId>
             </exclusion>
           </exclusions>
         </dependency>
         <dependency>
            <groupId>org.apache.hadoop</groupId>
            <artifactId>hadoop-minikdc</artifactId>
            <version>${hadoop-three.version}</version>
            <scope>test</scope>
          </dependency>
       </dependencies>
     </dependencyManagement>

    </profile>
    <!-- profiles for the tests
         See as well the properties of the project for the values
         when no profile is active.     -->
    <profile>
      <!-- Use it to launch all tests in the same JVM  -->
      <id>singleJVMTests</id>
      <activation>
        <activeByDefault>false</activeByDefault>
      </activation>
      <properties>
        <surefire.firstPartForkCount>1</surefire.firstPartForkCount>
        <surefire.skipFirstPart>false</surefire.skipFirstPart>
        <surefire.skipSecondPart>true</surefire.skipSecondPart>
        <surefire.firstPartGroups/>
      </properties>
    </profile>
    <profile>
      <!-- Use it to launch small tests only -->
      <id>runSmallTests</id>
      <activation>
        <activeByDefault>false</activeByDefault>
      </activation>
      <properties>
        <surefire.firstPartForkCount>1</surefire.firstPartForkCount>
        <surefire.skipFirstPart>false</surefire.skipFirstPart>
        <surefire.skipSecondPart>true</surefire.skipSecondPart>
        <surefire.firstPartGroups>org.apache.hadoop.hbase.testclassification.SmallTests</surefire.firstPartGroups>
        <surefire.secondPartGroups/>
      </properties>
    </profile>
    <profile>
      <!-- Use it to launch medium tests only -->
      <id>runMediumTests</id>
      <activation>
        <activeByDefault>false</activeByDefault>
      </activation>
      <properties>
        <surefire.skipFirstPart>false</surefire.skipFirstPart>
        <surefire.skipSecondPart>true</surefire.skipSecondPart>
        <surefire.firstPartGroups>org.apache.hadoop.hbase.testclassification.MediumTests</surefire.firstPartGroups>
        <surefire.secondPartGroups/>
      </properties>
    </profile>
    <profile>
      <!-- Use it to launch large tests only -->
      <id>runLargeTests</id>
      <activation>
        <activeByDefault>false</activeByDefault>
      </activation>
      <properties>
        <surefire.skipFirstPart>false</surefire.skipFirstPart>
        <surefire.skipSecondPart>true</surefire.skipSecondPart>
        <surefire.firstPartGroups>org.apache.hadoop.hbase.testclassification.LargeTests</surefire.firstPartGroups>
        <surefire.secondPartGroups/>
      </properties>
    </profile>
    <profile>
      <!-- Use it to launch small & medium tests -->
      <id>runDevTests</id>
      <activation>
        <activeByDefault>false</activeByDefault>
      </activation>
      <properties>
        <surefire.firstPartForkCount>1</surefire.firstPartForkCount>
        <surefire.skipFirstPart>false</surefire.skipFirstPart>
        <surefire.skipSecondPart>false</surefire.skipSecondPart>
        <surefire.firstPartGroups>org.apache.hadoop.hbase.testclassification.SmallTests</surefire.firstPartGroups>
        <surefire.secondPartGroups>org.apache.hadoop.hbase.testclassification.MediumTests</surefire.secondPartGroups>
      </properties>
    </profile>
    <profile>
      <!-- Use it to launch all tests -->
      <id>runAllTests</id>
      <activation>
        <activeByDefault>false</activeByDefault>
      </activation>
      <properties>
        <surefire.firstPartForkCount>1</surefire.firstPartForkCount>
        <surefire.secondPartForkCount>5</surefire.secondPartForkCount>
        <surefire.skipFirstPart>false</surefire.skipFirstPart>
        <surefire.skipSecondPart>false</surefire.skipSecondPart>
        <surefire.firstPartGroups>org.apache.hadoop.hbase.testclassification.SmallTests</surefire.firstPartGroups>
        <surefire.secondPartGroups>org.apache.hadoop.hbase.testclassification.MediumTests,org.apache.hadoop.hbase.testclassification.LargeTests</surefire.secondPartGroups>
      </properties>
    </profile>
    <profile>
      <id>runMiscTests</id>
      <activation>
        <activeByDefault>false</activeByDefault>
      </activation>
      <properties>
        <surefire.firstPartForkCount>1</surefire.firstPartForkCount>
        <surefire.secondPartForkCount>1</surefire.secondPartForkCount>
        <surefire.skipFirstPart>false</surefire.skipFirstPart>
        <surefire.skipSecondPart>true</surefire.skipSecondPart>
        <surefire.firstPartGroups>org.apache.hadoop.hbase.testclassification.MiscTests
        </surefire.firstPartGroups>
        <surefire.secondPartGroups></surefire.secondPartGroups>
      </properties>
    </profile>
    <profile>
      <id>runCoprocessorTests</id>
      <activation>
        <activeByDefault>false</activeByDefault>
      </activation>
      <properties>
        <surefire.firstPartForkCount>1</surefire.firstPartForkCount>
        <surefire.secondPartForkCount>1</surefire.secondPartForkCount>
        <surefire.skipFirstPart>false</surefire.skipFirstPart>
        <surefire.skipSecondPart>true</surefire.skipSecondPart>
        <surefire.firstPartGroups>
          org.apache.hadoop.hbase.testclassification.CoprocessorTests
        </surefire.firstPartGroups>
        <surefire.secondPartGroups></surefire.secondPartGroups>
      </properties>
    </profile>
    <profile>
      <id>runClientTests</id>
      <activation>
        <activeByDefault>false</activeByDefault>
      </activation>
      <properties>
        <surefire.firstPartForkCount>1</surefire.firstPartForkCount>
        <surefire.secondPartForkCount>1</surefire.secondPartForkCount>
        <surefire.skipFirstPart>false</surefire.skipFirstPart>
        <surefire.skipSecondPart>true</surefire.skipSecondPart>
        <surefire.firstPartGroups>org.apache.hadoop.hbase.testclassification.ClientTests
        </surefire.firstPartGroups>
        <surefire.secondPartGroups></surefire.secondPartGroups>
      </properties>
    </profile>
    <profile>
      <id>runMasterTests</id>
      <activation>
        <activeByDefault>false</activeByDefault>
      </activation>
      <properties>
        <surefire.firstPartForkCount>1</surefire.firstPartForkCount>
        <surefire.secondPartForkCount>1</surefire.secondPartForkCount>
        <surefire.skipFirstPart>false</surefire.skipFirstPart>
        <surefire.skipSecondPart>true</surefire.skipSecondPart>
        <surefire.firstPartGroups>org.apache.hadoop.hbase.testclassification.MasterTests
        </surefire.firstPartGroups>
        <surefire.secondPartGroups></surefire.secondPartGroups>
      </properties>
    </profile>
    <profile>
      <id>runMapredTests</id>
      <activation>
        <activeByDefault>false</activeByDefault>
      </activation>
      <properties>
        <surefire.firstPartForkCount>1</surefire.firstPartForkCount>
        <surefire.secondPartForkCount>1</surefire.secondPartForkCount>
        <surefire.skipFirstPart>false</surefire.skipFirstPart>
        <surefire.skipSecondPart>true</surefire.skipSecondPart>
        <surefire.firstPartGroups>org.apache.hadoop.hbase.testclassification.MapredTests
        </surefire.firstPartGroups>
        <surefire.secondPartGroups></surefire.secondPartGroups>
      </properties>
    </profile>
    <profile>
      <id>runMapreduceTests</id>
      <activation>
        <activeByDefault>false</activeByDefault>
      </activation>
      <properties>
        <surefire.firstPartForkCount>1</surefire.firstPartForkCount>
        <surefire.secondPartForkCount>1</surefire.secondPartForkCount>
        <surefire.skipFirstPart>false</surefire.skipFirstPart>
        <surefire.skipSecondPart>true</surefire.skipSecondPart>
        <surefire.firstPartGroups>org.apache.hadoop.hbase.testclassification.MapReduceTests
        </surefire.firstPartGroups>
        <surefire.secondPartGroups></surefire.secondPartGroups>
      </properties>
    </profile>
    <profile>
      <id>runRegionServerTests</id>
      <activation>
        <activeByDefault>false</activeByDefault>
      </activation>
      <properties>
        <surefire.firstPartForkCount>1</surefire.firstPartForkCount>
        <surefire.secondPartForkCount>1</surefire.secondPartForkCount>
        <surefire.skipFirstPart>false</surefire.skipFirstPart>
        <surefire.skipSecondPart>true</surefire.skipSecondPart>
        <surefire.firstPartGroups>
          org.apache.hadoop.hbase.testclassification.RegionServerTests
        </surefire.firstPartGroups>
        <surefire.secondPartGroups></surefire.secondPartGroups>
      </properties>
    </profile>
    <profile>
      <id>runVerySlowMapReduceTests</id>
      <activation>
        <activeByDefault>false</activeByDefault>
      </activation>
      <properties>
        <surefire.firstPartForkCount>2</surefire.firstPartForkCount>
        <surefire.secondPartForkCount>1</surefire.secondPartForkCount>
        <surefire.skipFirstPart>false</surefire.skipFirstPart>
        <surefire.skipSecondPart>true</surefire.skipSecondPart>
        <surefire.firstPartGroups>
          org.apache.hadoop.hbase.testclassification.VerySlowMapReduceTests
        </surefire.firstPartGroups>
        <surefire.secondPartGroups></surefire.secondPartGroups>
      </properties>
    </profile>

    <profile>
      <id>runVerySlowRegionServerTests</id>
      <activation>
        <activeByDefault>false</activeByDefault>
      </activation>
      <properties>
        <surefire.firstPartForkCount>2</surefire.firstPartForkCount>
        <surefire.secondPartForkCount>1</surefire.secondPartForkCount>
        <surefire.skipFirstPart>false</surefire.skipFirstPart>
        <surefire.skipSecondPart>true</surefire.skipSecondPart>
        <surefire.firstPartGroups>
          org.apache.hadoop.hbase.testclassification.VerySlowRegionServerTests
        </surefire.firstPartGroups>
        <surefire.secondPartGroups></surefire.secondPartGroups>
      </properties>
    </profile>

    <profile>
      <id>runFilterTests</id>
      <activation>
        <activeByDefault>false</activeByDefault>
      </activation>
      <properties>
        <surefire.firstPartForkCount>1</surefire.firstPartForkCount>
        <surefire.secondPartForkCount>1</surefire.secondPartForkCount>
        <surefire.skipFirstPart>false</surefire.skipFirstPart>
        <surefire.skipSecondPart>true</surefire.skipSecondPart>
        <surefire.firstPartGroups>org.apache.hadoop.hbase.testclassification.FilterTests
        </surefire.firstPartGroups>
        <surefire.secondPartGroups></surefire.secondPartGroups>
      </properties>
    </profile>
    <profile>
      <id>runIOTests</id>
      <activation>
        <activeByDefault>false</activeByDefault>
      </activation>
      <properties>
        <surefire.firstPartForkCount>1</surefire.firstPartForkCount>
        <surefire.secondPartForkCount>1</surefire.secondPartForkCount>
        <surefire.skipFirstPart>false</surefire.skipFirstPart>
        <surefire.skipSecondPart>true</surefire.skipSecondPart>
        <surefire.firstPartGroups>org.apache.hadoop.hbase.testclassification.IOTests
        </surefire.firstPartGroups>
        <surefire.secondPartGroups></surefire.secondPartGroups>
      </properties>
    </profile>
    <profile>
      <id>runRestTests</id>
      <activation>
        <activeByDefault>false</activeByDefault>
      </activation>
      <properties>
        <surefire.firstPartForkCount>1</surefire.firstPartForkCount>
        <surefire.secondPartForkCount>1</surefire.secondPartForkCount>
        <surefire.skipFirstPart>false</surefire.skipFirstPart>
        <surefire.skipSecondPart>true</surefire.skipSecondPart>
        <surefire.firstPartGroups>org.apache.hadoop.hbase.testclassification.RestTests
        </surefire.firstPartGroups>
        <surefire.secondPartGroups></surefire.secondPartGroups>
      </properties>
    </profile>
    <profile>
      <id>runRPCTests</id>
      <activation>
        <activeByDefault>false</activeByDefault>
      </activation>
      <properties>
        <surefire.firstPartForkCount>1</surefire.firstPartForkCount>
        <surefire.secondPartForkCount>1</surefire.secondPartForkCount>
        <surefire.skipFirstPart>false</surefire.skipFirstPart>
        <surefire.skipSecondPart>true</surefire.skipSecondPart>
        <surefire.firstPartGroups>org.apache.hadoop.hbase.testclassification.RPCTests
        </surefire.firstPartGroups>
        <surefire.secondPartGroups></surefire.secondPartGroups>
      </properties>
    </profile>
    <profile>
      <id>runReplicationTests</id>
      <activation>
        <activeByDefault>false</activeByDefault>
      </activation>
      <properties>
        <surefire.firstPartForkCount>1</surefire.firstPartForkCount>
        <surefire.secondPartForkCount>1</surefire.secondPartForkCount>
        <surefire.skipFirstPart>false</surefire.skipFirstPart>
        <surefire.skipSecondPart>true</surefire.skipSecondPart>
        <surefire.firstPartGroups>
          org.apache.hadoop.hbase.testclassification.ReplicationTests
        </surefire.firstPartGroups>
        <surefire.secondPartGroups></surefire.secondPartGroups>
      </properties>
    </profile>
    <profile>
      <id>runSecurityTests</id>
      <activation>
        <activeByDefault>false</activeByDefault>
      </activation>
      <properties>
        <surefire.firstPartForkCount>1</surefire.firstPartForkCount>
        <surefire.secondPartForkCount>1</surefire.secondPartForkCount>
        <surefire.skipFirstPart>false</surefire.skipFirstPart>
        <surefire.skipSecondPart>true</surefire.skipSecondPart>
        <surefire.firstPartGroups>org.apache.hadoop.hbase.testclassification.SecurityTests
        </surefire.firstPartGroups>
        <surefire.secondPartGroups></surefire.secondPartGroups>
      </properties>
    </profile>
    <profile>
      <id>runFlakeyTests</id>
      <activation>
        <activeByDefault>false</activeByDefault>
      </activation>
      <properties>
        <surefire.firstPartForkCount>1</surefire.firstPartForkCount>
        <surefire.secondPartForkCount>1</surefire.secondPartForkCount>
        <surefire.skipFirstPart>false</surefire.skipFirstPart>
        <surefire.skipSecondPart>true</surefire.skipSecondPart>
        <surefire.firstPartGroups>org.apache.hadoop.hbase.testclassification.FlakeyTests
        </surefire.firstPartGroups>
        <surefire.secondPartGroups></surefire.secondPartGroups>
      </properties>
    </profile>

    <profile>
      <!-- Use it to launch tests locally-->
      <id>localTests</id>
      <activation>
        <property>
          <name>test</name>
        </property>
      </activation>
      <properties>
        <surefire.provider>surefire-junit4</surefire.provider>
        <surefire.skipFirstPart>false</surefire.skipFirstPart>
        <surefire.skipSecondPart>true</surefire.skipSecondPart>
        <surefire.firstPartGroups/>
      </properties>
    </profile>
    <!-- Profile for running clover. You need to have a clover license under ~/.clover.license for ${clover.version}
         or you can provide the license with -Dmaven.clover.licenseLocation=/path/to/license. Committers can find
         the license under https://svn.apache.org/repos/private/committers/donated-licenses/clover/
         The report will be generated under target/site/clover/index.html when you run
         MAVEN_OPTS="-Xmx2048m" mvn clean package -Pclover site -->
    <profile>
      <id>clover</id>
      <activation>
        <activeByDefault>false</activeByDefault>
        <property>
          <name>clover</name>
        </property>
      </activation>
      <properties>
        <maven.clover.licenseLocation>${user.home}/.clover.license</maven.clover.licenseLocation>
      </properties>
      <build>
        <plugins>
        <!-- When Clover is active, we need to add it as a dependency for the javadoc plugin, or
             our instrumented classes for the doclet will fail
          -->
          <plugin>
            <groupId>org.apache.maven.plugins</groupId>
            <artifactId>maven-javadoc-plugin</artifactId>
            <dependencies>
              <dependency>
                <groupId>com.atlassian.maven.plugins</groupId>
                <artifactId>maven-clover2-plugin</artifactId>
                <version>${clover.version}</version>
              </dependency>
            </dependencies>
          </plugin>
          <plugin>
            <groupId>com.atlassian.maven.plugins</groupId>
            <artifactId>maven-clover2-plugin</artifactId>
            <version>${clover.version}</version>
            <configuration>
              <includesAllSourceRoots>true</includesAllSourceRoots>
              <includesTestSourceRoots>true</includesTestSourceRoots>
              <targetPercentage>50%</targetPercentage>
              <generateHtml>true</generateHtml>
              <generateXml>true</generateXml>
              <excludes>
                <exclude>**/generated/**</exclude>
              </excludes>
            </configuration>
            <executions>
              <execution>
                <id>clover-setup</id>
                <phase>process-sources</phase>
                <goals>
                  <goal>setup</goal>
                </goals>
              </execution>
              <execution>
                <id>clover</id>
                <phase>site</phase>
                <goals>
                  <goal>clover</goal>
                </goals>
              </execution>
            </executions>
          </plugin>
        </plugins>
      </build>
    </profile>
    <profile>
      <id>errorProne</id>
      <activation>
        <activeByDefault>false</activeByDefault>
      </activation>
        <build>
            <plugins>
                <!-- Turn on error-prone -->
                <plugin>
                    <groupId>org.apache.maven.plugins</groupId>
                    <artifactId>maven-compiler-plugin</artifactId>
                    <version>${maven.compiler.version}</version>
                    <configuration>
                        <compilerId>javac-with-errorprone</compilerId>
                        <forceJavacCompilerUse>true</forceJavacCompilerUse>
                    </configuration>
                    <dependencies>
                        <dependency>
                            <groupId>org.codehaus.plexus</groupId>
                            <artifactId>plexus-compiler-javac-errorprone</artifactId>
                            <version>2.5</version>
                        </dependency>
                    </dependencies>
                </plugin>
            </plugins>
        </build>
    </profile>
  </profiles>
  <!-- See http://jira.codehaus.org/browse/MSITE-443 why the settings need to be here and not in pluginManagement. -->
  <reporting>
    <plugins>
      <plugin>
        <artifactId>maven-project-info-reports-plugin</artifactId>
        <reportSets>
          <reportSet>
            <reports>
              <report>cim</report>
              <report>dependencies</report>
              <report>dependency-convergence</report>
              <report>dependency-info</report>
              <report>dependency-management</report>
              <report>index</report>
              <report>issue-tracking</report>
              <report>license</report>
              <report>mailing-list</report>
              <report>plugin-management</report>
              <report>plugins</report>
              <report>project-team</report>
              <report>scm</report>
              <report>summary</report>
            </reports>
          </reportSet>
        </reportSets>
        <!-- see src/main/site/site.xml for selected reports -->
        <configuration>
          <dependencyLocationsEnabled>false</dependencyLocationsEnabled>
        </configuration>
      </plugin>

      <plugin>
        <groupId>org.apache.maven.plugins</groupId>
        <artifactId>maven-javadoc-plugin</artifactId>
        <reportSets>
          <!-- Dev API -->
          <reportSet>
            <id>devapi</id>
            <reports>
              <report>aggregate</report>
            </reports>
            <configuration>
              <destDir>devapidocs</destDir>
              <name>Developer API</name>
              <description>The full HBase API, including private and unstable APIs</description>
              <sourceFileExcludes>
                <exclude>**/generated/*</exclude>
                <exclude>**/protobuf/*</exclude>
                <exclude>**/*.scala</exclude>
              </sourceFileExcludes>
              <excludePackageNames>org.apache.hadoop.hbase.tmpl.common:com.google.protobuf:org.apache.hadoop.hbase.spark:org.apache.hadoop.hbase.generated*</excludePackageNames>
              <show>private</show> <!-- (shows all classes and members) -->
              <quiet>true</quiet>
              <linksource>true</linksource>
              <sourcetab>2</sourcetab>
              <validateLinks>true</validateLinks>
              <fixClassComment>true</fixClassComment>
              <fixFieldComment>true</fixFieldComment>
              <fixMethodComment>true</fixMethodComment>
              <fixTags>all</fixTags>
              <notimestamp>true</notimestamp>
              <!-- Pass some options straight to the javadoc executable since it is easier -->
              <additionalJOption>-J-Xmx2G</additionalJOption>
              <!-- JDK8 javadoc requires test scope transitive dependencies due to our custom doclet -->
              <additionalDependencies>
                <additionalDependency>
                  <groupId>org.mockito</groupId>
                  <artifactId>mockito-all</artifactId>
                  <version>${mockito-all.version}</version>
                </additionalDependency>
                <additionalDependency>
                  <groupId>org.hamcrest</groupId>
                  <artifactId>hamcrest-core</artifactId>
                  <version>${hamcrest.version}</version>
                </additionalDependency>
              </additionalDependencies>
              <inherited>false</inherited>
            </configuration>
          </reportSet>
          <reportSet>
            <id>testdevapi</id>
            <reports>
              <report>test-aggregate</report>
            </reports>
            <configuration>
              <destDir>testdevapidocs</destDir>
              <name>Developer API</name>
              <description>The full HBase API test code, including private and unstable APIs</description>
              <sourceFileExcludes>
                <exclude>**/generated/*</exclude>
                <exclude>**/protobuf/*</exclude>
                <exclude>**/*.scala</exclude>
              </sourceFileExcludes>
              <excludePackageNames>org.apache.hadoop.hbase.tmpl.common:com.google.protobuf:org.apache.hadoop.hbase.spark:org.apache.hadoop.hbase.generated*</excludePackageNames>
              <show>private</show> <!-- (shows all classes and members) -->
              <quiet>true</quiet>
              <linksource>true</linksource>
              <sourcetab>2</sourcetab>
              <validateLinks>true</validateLinks>
              <fixClassComment>true</fixClassComment>
              <fixFieldComment>true</fixFieldComment>
              <fixMethodComment>true</fixMethodComment>
              <fixTags>all</fixTags>
              <notimestamp>true</notimestamp>
              <!-- Pass some options straight to the javadoc executable since it is easier -->
              <additionalJOption>-J-Xmx2G</additionalJOption>
              <!-- JDK8 javadoc requires test scope transitive dependencies due to our custom doclet -->
              <additionalDependencies>
                <additionalDependency>
                  <groupId>org.mockito</groupId>
                  <artifactId>mockito-all</artifactId>
                  <version>${mockito-all.version}</version>
                </additionalDependency>
                <additionalDependency>
                  <groupId>org.hamcrest</groupId>
                  <artifactId>hamcrest-core</artifactId>
                  <version>${hamcrest.version}</version>
                </additionalDependency>
              </additionalDependencies>
              <inherited>false</inherited>
            </configuration>
          </reportSet>

          <!-- User API -->
          <reportSet>
            <id>userapi</id>
            <reports>
              <report>aggregate</report>
            </reports>
            <configuration>
              <doclet>
                org.apache.hadoop.hbase.classification.tools.IncludePublicAnnotationsStandardDoclet
              </doclet>
              <docletArtifact>
                <groupId>org.apache.hbase</groupId>
                <artifactId>hbase-annotations</artifactId>
                <version>${project.version}</version>
              </docletArtifact>
              <useStandardDocletOptions>true</useStandardDocletOptions>
              <destDir>apidocs</destDir>
              <name>User API</name>
              <description>The HBase Application Programmer's API</description>
              <excludePackageNames>
                org.apache.hadoop.hbase.backup*:org.apache.hadoop.hbase.catalog:org.apache.hadoop.hbase.client.coprocessor:org.apache.hadoop.hbase.client.metrics:org.apache.hadoop.hbase.codec*:org.apache.hadoop.hbase.constraint:org.apache.hadoop.hbase.coprocessor.*:org.apache.hadoop.hbase.executor:org.apache.hadoop.hbase.fs:*.generated.*:org.apache.hadoop.hbase.io.hfile.*:org.apache.hadoop.hbase.mapreduce.hadoopbackport:org.apache.hadoop.hbase.mapreduce.replication:org.apache.hadoop.hbase.master.*:org.apache.hadoop.hbase.metrics*:org.apache.hadoop.hbase.migration:org.apache.hadoop.hbase.monitoring:org.apache.hadoop.hbase.p*:org.apache.hadoop.hbase.regionserver.compactions:org.apache.hadoop.hbase.regionserver.handler:org.apache.hadoop.hbase.regionserver.snapshot:org.apache.hadoop.hbase.replication.*:org.apache.hadoop.hbase.rest.filter:org.apache.hadoop.hbase.rest.model:org.apache.hadoop.hbase.rest.p*:org.apache.hadoop.hbase.security.*:org.apache.hadoop.hbase.thrift*:org.apache.hadoop.hbase.tmpl.*:org.apache.hadoop.hbase.tool:org.apache.hadoop.hbase.trace:org.apache.hadoop.hbase.util.byterange*:org.apache.hadoop.hbase.util.test:org.apache.hadoop.hbase.util.vint:org.apache.hadoop.metrics2*:org.apache.hadoop.hbase.io.compress*
              </excludePackageNames>
              <!-- switch on dependency-driven aggregation -->
              <includeDependencySources>false</includeDependencySources>
              <dependencySourceIncludes>
                <!-- include ONLY dependencies I control -->
                <dependencySourceInclude>org.apache.hbase:hbase-annotations</dependencySourceInclude>
              </dependencySourceIncludes>
              <sourceFilesExclude>**/generated/*</sourceFilesExclude>
              <show>protected</show> <!-- (shows only public and protected classes and members) -->
              <quiet>true</quiet>
              <linksource>true</linksource>
              <sourcetab>2</sourcetab>
              <validateLinks>true</validateLinks>
              <fixClassComment>true</fixClassComment>
              <fixFieldComment>true</fixFieldComment>
              <fixMethodComment>true</fixMethodComment>
              <fixTags>all</fixTags>
              <notimestamp>true</notimestamp>
              <!-- Pass some options straight to the javadoc executable since it is easier -->
              <additionalJOption>-J-Xmx2G</additionalJOption>
              <!-- JDK8 javadoc requires test scope transitive dependencies due to our custom doclet -->
              <additionalDependencies>
                <additionalDependency>
                  <groupId>org.mockito</groupId>
                  <artifactId>mockito-all</artifactId>
                  <version>${mockito-all.version}</version>
                </additionalDependency>
                <additionalDependency>
                  <groupId>org.hamcrest</groupId>
                  <artifactId>hamcrest-core</artifactId>
                  <version>${hamcrest.version}</version>
                </additionalDependency>
              </additionalDependencies>
              <inherited>false</inherited>
            </configuration>
          </reportSet>
          <!-- User Test API -->
          <reportSet>
            <id>testuserapi</id>
            <reports>
              <report>test-aggregate</report>
            </reports>
            <configuration>
              <doclet>
                org.apache.hadoop.hbase.classification.tools.IncludePublicAnnotationsStandardDoclet
              </doclet>
              <docletArtifact>
                <groupId>org.apache.hbase</groupId>
                <artifactId>hbase-annotations</artifactId>
                <version>${project.version}</version>
              </docletArtifact>
              <useStandardDocletOptions>true</useStandardDocletOptions>
              <destDir>testapidocs</destDir>
              <name>User API</name>
              <description>The HBase Application Programmer's API</description>
              <excludePackageNames>
                org.apache.hadoop.hbase.backup*:org.apache.hadoop.hbase.catalog:org.apache.hadoop.hbase.client.coprocessor:org.apache.hadoop.hbase.client.metrics:org.apache.hadoop.hbase.codec*:org.apache.hadoop.hbase.constraint:org.apache.hadoop.hbase.coprocessor.*:org.apache.hadoop.hbase.executor:org.apache.hadoop.hbase.fs:*.generated.*:org.apache.hadoop.hbase.io.hfile.*:org.apache.hadoop.hbase.mapreduce.hadoopbackport:org.apache.hadoop.hbase.mapreduce.replication:org.apache.hadoop.hbase.master.*:org.apache.hadoop.hbase.metrics*:org.apache.hadoop.hbase.migration:org.apache.hadoop.hbase.monitoring:org.apache.hadoop.hbase.p*:org.apache.hadoop.hbase.regionserver.compactions:org.apache.hadoop.hbase.regionserver.handler:org.apache.hadoop.hbase.regionserver.snapshot:org.apache.hadoop.hbase.replication.*:org.apache.hadoop.hbase.rest.filter:org.apache.hadoop.hbase.rest.model:org.apache.hadoop.hbase.rest.p*:org.apache.hadoop.hbase.security.*:org.apache.hadoop.hbase.thrift*:org.apache.hadoop.hbase.tmpl.*:org.apache.hadoop.hbase.tool:org.apache.hadoop.hbase.trace:org.apache.hadoop.hbase.util.byterange*:org.apache.hadoop.hbase.util.test:org.apache.hadoop.hbase.util.vint:org.apache.hadoop.metrics2*:org.apache.hadoop.hbase.io.compress*
              </excludePackageNames>
              <!-- switch on dependency-driven aggregation -->
              <includeDependencySources>false</includeDependencySources>
              <dependencySourceIncludes>
                <!-- include ONLY dependencies I control -->
                <dependencySourceInclude>org.apache.hbase:hbase-annotations</dependencySourceInclude>
              </dependencySourceIncludes>
              <sourceFilesExclude>**/generated/*</sourceFilesExclude>
              <show>protected</show> <!-- (shows only public and protected classes and members) -->
              <quiet>true</quiet>
              <linksource>true</linksource>
              <sourcetab>2</sourcetab>
              <validateLinks>true</validateLinks>
              <fixClassComment>true</fixClassComment>
              <fixFieldComment>true</fixFieldComment>
              <fixMethodComment>true</fixMethodComment>
              <fixTags>all</fixTags>
              <notimestamp>true</notimestamp>
              <!-- Pass some options straight to the javadoc executable since it is easier -->
              <additionalJOption>-J-Xmx2G</additionalJOption>
              <!-- JDK8 javadoc requires test scope transitive dependencies due to our custom doclet -->
              <additionalDependencies>
                <additionalDependency>
                  <groupId>org.mockito</groupId>
                  <artifactId>mockito-all</artifactId>
                  <version>${mockito-all.version}</version>
                </additionalDependency>
                <additionalDependency>
                  <groupId>org.hamcrest</groupId>
                  <artifactId>hamcrest-core</artifactId>
                  <version>${hamcrest.version}</version>
                </additionalDependency>
              </additionalDependencies>
              <inherited>false</inherited>
            </configuration>
          </reportSet>
        </reportSets>
      </plugin>

      <plugin>
        <groupId>org.apache.maven.plugins</groupId>
        <artifactId>maven-checkstyle-plugin</artifactId>
        <version>${maven.checkstyle.version}</version>
        <configuration>
          <excludes>target/**</excludes>
          <configLocation>hbase/checkstyle.xml</configLocation>
          <suppressionsLocation>hbase/checkstyle-suppressions.xml</suppressionsLocation>
        </configuration>
      </plugin>

      <plugin>
        <groupId>org.scala-tools</groupId>
        <artifactId>maven-scala-plugin</artifactId>
      </plugin>
    </plugins>
  </reporting>
  <distributionManagement>
    <site>
      <id>hbase.apache.org</id>
      <name>HBase Website at hbase.apache.org</name>
      <!-- On why this is the tmp dir and not hbase.apache.org, see
               https://issues.apache.org/jira/browse/HBASE-7593?focusedCommentId=13555866&page=com.atlassian.jira.plugin.system.issuetabpanels:comment-tabpanel#comment-13555866
               -->
      <url>file:///tmp</url>
    </site>
  </distributionManagement>
  <repositories>
    <repository>
        <id>project.local</id>
        <name>project</name>
        <url>file:${project.basedir}/src/main/site/resources/repo</url>
    </repository>
    <repository>
      <id>cdh.repo</id>
      <url>https://repository.cloudera.com/artifactory/cloudera-repos</url>
      <name>Cloudera Repositories</name>
      <snapshots>
        <enabled>false</enabled>
      </snapshots>
    </repository>
    <repository>
      <id>cdh.snapshots.repo</id>
      <url>https://repository.cloudera.com/artifactory/libs-snapshot-local</url>
      <name>Cloudera Snapshots Repository</name>
      <snapshots>
        <enabled>true</enabled>
      </snapshots>
      <releases>
        <enabled>false</enabled>
      </releases>
    </repository>
  </repositories>
</project><|MERGE_RESOLUTION|>--- conflicted
+++ resolved
@@ -1325,16 +1325,11 @@
     <maven.min.version>3.0.4</maven.min.version>
     <java.min.version>${compileSource}</java.min.version>
     <!-- Dependencies -->
-<<<<<<< HEAD
     <!-- CLOUDERA-BUILD TODO: Make hadoop 3 as default in right way instead of hijacking
     hadoop-two.version property. -->
     <!-- <hadoop-two.version>2.7.1</hadoop-two.version> -->
     <hadoop-two.version>${cdh.hadoop.version}</hadoop-two.version>
     <hadoop-three.version>${cdh.hadoop.version}</hadoop-three.version>
-=======
-    <hadoop-two.version>2.7.1</hadoop-two.version>
-    <hadoop-three.version>3.0.0-alpha4</hadoop-three.version>
->>>>>>> e22f7bc8
     <!-- These must be defined here for downstream build tools that don't look at profiles.
          They ought to match the values found in our default hadoop profile, which is
          currently "hadoop-2.0". See HBASE-15925 for more info. -->
