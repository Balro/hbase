--- conflicted
+++ resolved
@@ -39,11 +39,7 @@
   <groupId>org.apache.hbase</groupId>
   <artifactId>hbase</artifactId>
   <packaging>pom</packaging>
-<<<<<<< HEAD
   <version>2.0.0-cdh6.x-SNAPSHOT</version>
-=======
-  <version>2.0.0-alpha2</version>
->>>>>>> c6475146
   <name>Apache HBase</name>
   <description>
     Apache HBase is the Hadoop database. Use it when you need
@@ -1374,10 +1370,7 @@
     <jaxb-api.version>2.2.12</jaxb-api.version>
     <jetty.version>${cdh.jetty9.version}</jetty.version>
     <jetty-jsp.version>9.2.19.v20160908</jetty-jsp.version>
-<<<<<<< HEAD
     <jackson1.version>${cdh.jackson.version}</jackson1.version>
-=======
->>>>>>> c6475146
     <servlet.api.version>3.1.0</servlet.api.version>
     <wx.rs.api.version>2.0.1</wx.rs.api.version>
     <jersey.version>2.25.1</jersey.version>
