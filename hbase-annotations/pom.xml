<?xml version="1.0"?>
<project xmlns="http://maven.apache.org/POM/4.0.0" xmlns:xsi="http://www.w3.org/2001/XMLSchema-instance" xsi:schemaLocation="http://maven.apache.org/POM/4.0.0 http://maven.apache.org/xsd/maven-4.0.0.xsd">
  <!--
  /**
   * Licensed to the Apache Software Foundation (ASF) under one
   * or more contributor license agreements.  See the NOTICE file
   * distributed with this work for additional information
   * regarding copyright ownership.  The ASF licenses this file
   * to you under the Apache License, Version 2.0 (the
   * "License"); you may not use this file except in compliance
   * with the License.  You may obtain a copy of the License at
   *
   *     http://www.apache.org/licenses/LICENSE-2.0
   *
   * Unless required by applicable law or agreed to in writing, software
   * distributed under the License is distributed on an "AS IS" BASIS,
   * WITHOUT WARRANTIES OR CONDITIONS OF ANY KIND, either express or implied.
   * See the License for the specific language governing permissions and
   * limitations under the License.
   */
  -->
  <modelVersion>4.0.0</modelVersion>
  <parent>
    <artifactId>hbase</artifactId>
    <groupId>org.apache.hbase</groupId>
<<<<<<< HEAD
    <version>2.0.0-cdh6.0.x-SNAPSHOT</version>
=======
    <version>2.0.0</version>
>>>>>>> 7483b111
    <relativePath>..</relativePath>
  </parent>

  <artifactId>hbase-annotations</artifactId>
  <name>Apache HBase - Annotations</name>
  <description>Annotations for tests</description>

  <build>
    <plugins>
      <plugin>
        <groupId>org.apache.maven.plugins</groupId>
        <artifactId>maven-site-plugin</artifactId>
        <configuration>
          <skip>true</skip>
        </configuration>
      </plugin>
      <plugin>
        <groupId>org.apache.maven.plugins</groupId>
        <artifactId>maven-checkstyle-plugin</artifactId>
        <configuration>
          <failOnViolation>true</failOnViolation>
        </configuration>
<<<<<<< HEAD
=======
      </plugin>
      <plugin>
        <groupId>net.revelc.code</groupId>
        <artifactId>warbucks-maven-plugin</artifactId>
>>>>>>> 7483b111
      </plugin>
    </plugins>
  </build>
</project><|MERGE_RESOLUTION|>--- conflicted
+++ resolved
@@ -23,11 +23,7 @@
   <parent>
     <artifactId>hbase</artifactId>
     <groupId>org.apache.hbase</groupId>
-<<<<<<< HEAD
     <version>2.0.0-cdh6.0.x-SNAPSHOT</version>
-=======
-    <version>2.0.0</version>
->>>>>>> 7483b111
     <relativePath>..</relativePath>
   </parent>
 
@@ -50,13 +46,10 @@
         <configuration>
           <failOnViolation>true</failOnViolation>
         </configuration>
-<<<<<<< HEAD
-=======
       </plugin>
       <plugin>
         <groupId>net.revelc.code</groupId>
         <artifactId>warbucks-maven-plugin</artifactId>
->>>>>>> 7483b111
       </plugin>
     </plugins>
   </build>
