--- conflicted
+++ resolved
@@ -334,17 +334,7 @@
          -->
     <profile>
       <id>hadoop-2.0</id>
-<<<<<<< HEAD
       <!-- this profile not supported in cdh6.x -->
-=======
-      <activation>
-        <property>
-          <!--Below formatting for dev-support/generate-hadoopX-poms.sh-->
-          <!--h2-->
-          <name>!hadoop.profile</name>
-        </property>
-      </activation>
->>>>>>> 6440509d
       <dependencies>
         <dependency>
           <groupId>org.apache.hadoop</groupId>
