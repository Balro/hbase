--- conflicted
+++ resolved
@@ -16,11 +16,7 @@
   <parent>
     <artifactId>hbase</artifactId>
     <groupId>org.apache.hbase</groupId>
-<<<<<<< HEAD
     <version>2.0.0-cdh6.x-SNAPSHOT</version>
-=======
-    <version>2.0.0-alpha4-SNAPSHOT</version>
->>>>>>> 3f29498d
     <relativePath>../..</relativePath>
   </parent>
   <artifactId>hbase-shaded-check-invariants</artifactId>
