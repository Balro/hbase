<?xml version="1.0" encoding="UTF-8"?>
<!--
 Licensed under the Apache License, Version 2.0 (the "License");
 you may not use this file except in compliance with the License.
 You may obtain a copy of the License at
   http://www.apache.org/licenses/LICENSE-2.0
 Unless required by applicable law or agreed to in writing, software
 distributed under the License is distributed on an "AS IS" BASIS,
 WITHOUT WARRANTIES OR CONDITIONS OF ANY KIND, either express or implied.
 See the License for the specific language governing permissions and
 limitations under the License. See accompanying LICENSE file.
-->
<project xmlns="http://maven.apache.org/POM/4.0.0" xmlns:xsi="http://www.w3.org/2001/XMLSchema-instance"
         xsi:schemaLocation="http://maven.apache.org/POM/4.0.0 http://maven.apache.org/xsd/maven-4.0.0.xsd">
  <modelVersion>4.0.0</modelVersion>
  <parent>
    <artifactId>hbase</artifactId>
    <groupId>org.apache.hbase</groupId>
<<<<<<< HEAD
    <version>2.0.0-cdh6.0.x-SNAPSHOT</version>
=======
    <version>2.0.0</version>
>>>>>>> 7483b111
    <relativePath>../..</relativePath>
  </parent>
  <artifactId>hbase-shaded-check-invariants</artifactId>
  <packaging>pom</packaging>

  <description>
  Enforces our invariants for our shaded artifacts. e.g. shaded clients have
  a specific set of transitive dependencies and shaded clients only contain
  classes that are in particular packages. Does the enforcement through
  the maven-enforcer-plugin and and integration test.
  </description>
  <name>Apache HBase Shaded Packaging Invariants</name>

  <properties>
  </properties>

  <dependencies>
    <dependency>
      <groupId>org.apache.hbase</groupId>
      <artifactId>hbase-shaded-client</artifactId>
      <version>${project.version}</version>
    </dependency>
    <dependency>
      <groupId>org.apache.hbase</groupId>
      <artifactId>hbase-shaded-mapreduce</artifactId>
      <version>${project.version}</version>
    </dependency>
    <!-- parent pom defines these for children. :( :( :( -->
    <dependency>
      <groupId>com.github.stephenc.findbugs</groupId>
      <artifactId>findbugs-annotations</artifactId>
      <scope>provided</scope>
    </dependency>
    <dependency>
      <groupId>log4j</groupId>
      <artifactId>log4j</artifactId>
      <scope>provided</scope>
    </dependency>
    <!-- Test dependencies -->
    <dependency>
      <groupId>junit</groupId>
      <artifactId>junit</artifactId>
      <scope>provided</scope>
    </dependency>
    <dependency>
      <groupId>org.mockito</groupId>
      <artifactId>mockito-core</artifactId>
      <scope>provided</scope>
    </dependency>
  </dependencies>
  <build>
    <plugins>
      <plugin>
        <groupId>org.apache.maven.plugins</groupId>
        <artifactId>maven-site-plugin</artifactId>
        <configuration>
          <skip>true</skip>
        </configuration>
      </plugin>
      <plugin>
        <groupId>org.apache.maven.plugins</groupId>
        <artifactId>maven-enforcer-plugin</artifactId>
        <dependencies>
          <dependency>
            <groupId>org.codehaus.mojo</groupId>
            <artifactId>extra-enforcer-rules</artifactId>
            <version>1.0-beta-6</version>
          </dependency>
        </dependencies>
        <executions>
          <execution>
            <id>enforce-banned-dependencies</id>
            <goals>
              <goal>enforce</goal>
            </goals>
            <configuration>
              <skip>true</skip>
              <rules>
                <banTransitiveDependencies>
<!--
                  <message>
    Our client-facing artifacts are not supposed to have additional dependencies
    and one or more of them do. The output from the enforcer plugin should give
    specifics.
                  </message>
-->
                  <excludes>
                    <!-- We leave logging stuff alone -->
                    <exclude>org.slf4j:*</exclude>
                    <exclude>log4j:*</exclude>
                    <exclude>commons-logging:*</exclude>
                    <!-- annotations that never change -->
                    <exclude>com.google.code.findbugs:*</exclude>
                    <exclude>com.github.stephenc.findbugs:*</exclude>
                    <!-- We leave HTrace as an unshaded dependnecy on purpose so that tracing within a JVM will work -->
                    <exclude>org.apache.htrace:*</exclude>
                  </excludes>
                </banTransitiveDependencies>
                <banDuplicateClasses>
                  <findAllDuplicates>true</findAllDuplicates>
                </banDuplicateClasses>
              </rules>
            </configuration>
          </execution>
        </executions>
      </plugin>
      <plugin>
        <groupId>org.apache.maven.plugins</groupId>
        <artifactId>maven-resources-plugin</artifactId>
        <executions>
          <execution>
            <id>test-resources</id>
            <phase>pre-integration-test</phase>
            <goals>
              <goal>testResources</goal>
            </goals>
          </execution>
        </executions>
      </plugin>
      <plugin>
        <!-- create a maven pom property that has all of our dependencies.
             below in the integration-test phase we'll pass this list
             of paths to our jar checker script.
          -->
        <groupId>org.apache.maven.plugins</groupId>
        <artifactId>maven-dependency-plugin</artifactId>
        <executions>
          <execution>
            <id>put-client-artifacts-in-a-property</id>
            <phase>pre-integration-test</phase>
            <goals>
              <goal>build-classpath</goal>
            </goals>
            <configuration>
              <excludeScope>provided</excludeScope>
              <excludeTransitive>true</excludeTransitive>
              <outputProperty>hbase-client-artifacts</outputProperty>
            </configuration>
          </execution>
        </executions>
      </plugin>
      <!--
        Check that we actually relocated everything we included.
        It's critical that we don't ship third party dependencies that haven't
        been relocated under our pacakge space, since this will lead to
        difficult to debug classpath errors for downstream. Unfortunately, that
        means inspecting all the jars.
        -->
      <plugin>
        <groupId>org.codehaus.mojo</groupId>
        <artifactId>exec-maven-plugin</artifactId>
        <version>1.6.0</version>
        <executions>
          <execution>
            <id>check-jar-contents</id>
            <phase>integration-test</phase>
            <goals>
              <goal>exec</goal>
            </goals>
            <configuration>
              <executable>${shell-executable}</executable>
              <workingDirectory>${project.build.testOutputDirectory}</workingDirectory>
              <requiresOnline>false</requiresOnline>
              <arguments>
                <argument>ensure-jars-have-correct-contents.sh</argument>
                <argument>${hbase-client-artifacts}</argument>
              </arguments>
            </configuration>
          </execution>
        </executions>
      </plugin>
    </plugins>
  </build>

</project><|MERGE_RESOLUTION|>--- conflicted
+++ resolved
@@ -16,11 +16,7 @@
   <parent>
     <artifactId>hbase</artifactId>
     <groupId>org.apache.hbase</groupId>
-<<<<<<< HEAD
     <version>2.0.0-cdh6.0.x-SNAPSHOT</version>
-=======
-    <version>2.0.0</version>
->>>>>>> 7483b111
     <relativePath>../..</relativePath>
   </parent>
   <artifactId>hbase-shaded-check-invariants</artifactId>
