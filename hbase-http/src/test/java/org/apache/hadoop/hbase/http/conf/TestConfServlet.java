/**
 * Licensed to the Apache Software Foundation (ASF) under one
 * or more contributor license agreements.  See the NOTICE file
 * distributed with this work for additional information
 * regarding copyright ownership.  The ASF licenses this file
 * to you under the Apache License, Version 2.0 (the
 * "License"); you may not use this file except in compliance
 * with the License.  You may obtain a copy of the License at
 *
 *     http://www.apache.org/licenses/LICENSE-2.0
 *
 * Unless required by applicable law or agreed to in writing, software
 * distributed under the License is distributed on an "AS IS" BASIS,
 * WITHOUT WARRANTIES OR CONDITIONS OF ANY KIND, either express or implied.
 * See the License for the specific language governing permissions and
 * limitations under the License.
 */
package org.apache.hadoop.hbase.http.conf;

import java.io.StringReader;
import java.io.StringWriter;
import java.util.HashSet;
import java.util.Map;
import java.util.Set;
import javax.xml.parsers.DocumentBuilder;
import javax.xml.parsers.DocumentBuilderFactory;
import junit.framework.TestCase;
import org.apache.hadoop.conf.Configuration;
import org.apache.hadoop.hbase.HBaseClassTestRule;
import org.apache.hadoop.hbase.testclassification.MiscTests;
import org.apache.hadoop.hbase.testclassification.SmallTests;
import org.eclipse.jetty.util.ajax.JSON;
import org.junit.ClassRule;
import org.junit.Test;
import org.junit.experimental.categories.Category;
import org.w3c.dom.Document;
import org.w3c.dom.Element;
import org.w3c.dom.Node;
import org.w3c.dom.NodeList;
import org.xml.sax.InputSource;

/**
 * Basic test case that the ConfServlet can write configuration
 * to its output in XML and JSON format.
 */
@Category({MiscTests.class, SmallTests.class})
public class TestConfServlet extends TestCase {

  @ClassRule
  public static final HBaseClassTestRule CLASS_RULE =
      HBaseClassTestRule.forClass(TestConfServlet.class);

  private static final String TEST_KEY = "testconfservlet.key";
  private static final String TEST_VAL = "testval";

  private Configuration getTestConf() {
    Configuration testConf = new Configuration();
    testConf.set(TEST_KEY, TEST_VAL);
    return testConf;
  }

  @Test
  @SuppressWarnings("unchecked")
  public void testWriteJson() throws Exception {
    StringWriter sw = new StringWriter();
    ConfServlet.writeResponse(getTestConf(), sw, "json");
    String json = sw.toString();
    boolean foundSetting = false;
    Set<String> programSet = new HashSet<>();
    programSet.add("programatically");
    programSet.add("programmatically");
    Object parsed = JSON.parse(json);
    Object[] properties = ((Map<String, Object[]>)parsed).get("properties");
    for (Object o : properties) {
      Map<String, Object> propertyInfo = (Map<String, Object>)o;
      String key = (String)propertyInfo.get("key");
      String val = (String)propertyInfo.get("value");
      String resource = (String)propertyInfo.get("resource");
      System.err.println("k: " + key + " v: " + val + " r: " + resource);
      if (TEST_KEY.equals(key) && TEST_VAL.equals(val)
<<<<<<< HEAD
          && ("programatically".equals(resource) || "programmatically".equals(resource))) {
=======
          && programSet.contains(resource)) {
>>>>>>> 7483b111
        foundSetting = true;
      }
    }
    assertTrue(foundSetting);
  }

  @Test
  public void testWriteXml() throws Exception {
    StringWriter sw = new StringWriter();
    ConfServlet.writeResponse(getTestConf(), sw, "xml");
    String xml = sw.toString();

    DocumentBuilderFactory docBuilderFactory
      = DocumentBuilderFactory.newInstance();
    DocumentBuilder builder = docBuilderFactory.newDocumentBuilder();
    Document doc = builder.parse(new InputSource(new StringReader(xml)));
    NodeList nameNodes = doc.getElementsByTagName("name");
    boolean foundSetting = false;
    for (int i = 0; i < nameNodes.getLength(); i++) {
      Node nameNode = nameNodes.item(i);
      String key = nameNode.getTextContent();
      System.err.println("xml key: " + key);
      if (TEST_KEY.equals(key)) {
        foundSetting = true;
        Element propertyElem = (Element)nameNode.getParentNode();
        String val = propertyElem.getElementsByTagName("value").item(0).getTextContent();
        assertEquals(TEST_VAL, val);
      }
    }
    assertTrue(foundSetting);
  }

  @Test
  public void testBadFormat() throws Exception {
    StringWriter sw = new StringWriter();
    try {
      ConfServlet.writeResponse(getTestConf(), sw, "not a format");
      fail("writeResponse with bad format didn't throw!");
    } catch (ConfServlet.BadFormatException bfe) {
      // expected
    }
    assertEquals("", sw.toString());
  }
}<|MERGE_RESOLUTION|>--- conflicted
+++ resolved
@@ -78,11 +78,7 @@
       String resource = (String)propertyInfo.get("resource");
       System.err.println("k: " + key + " v: " + val + " r: " + resource);
       if (TEST_KEY.equals(key) && TEST_VAL.equals(val)
-<<<<<<< HEAD
-          && ("programatically".equals(resource) || "programmatically".equals(resource))) {
-=======
           && programSet.contains(resource)) {
->>>>>>> 7483b111
         foundSetting = true;
       }
     }
