<?xml version="1.0"?>
<project xmlns="http://maven.apache.org/POM/4.0.0" xmlns:xsi="http://www.w3.org/2001/XMLSchema-instance" xsi:schemaLocation="http://maven.apache.org/POM/4.0.0 http://maven.apache.org/xsd/maven-4.0.0.xsd">
  <!--
/**
 * Licensed to the Apache Software Foundation (ASF) under one
 * or more contributor license agreements.  See the NOTICE file
 * distributed with this work for additional information
 * regarding copyright ownership.  The ASF licenses this file
 * to you under the Apache License, Version 2.0 (the
 * "License"); you may not use this file except in compliance
 * with the License.  You may obtain a copy of the License at
 *
 *     http://www.apache.org/licenses/LICENSE-2.0
 *
 * Unless required by applicable law or agreed to in writing, software
 * distributed under the License is distributed on an "AS IS" BASIS,
 * WITHOUT WARRANTIES OR CONDITIONS OF ANY KIND, either express or implied.
 * See the License for the specific language governing permissions and
 * limitations under the License.
 */
-->
  <modelVersion>4.0.0</modelVersion>
  <parent>
    <artifactId>hbase-build-configuration</artifactId>
    <groupId>org.apache.hbase</groupId>
<<<<<<< HEAD
    <version>2.0.0-cdh6.x-SNAPSHOT</version>
=======
    <version>2.0.0-beta-1-SNAPSHOT</version>
>>>>>>> b906980e
    <relativePath>../hbase-build-configuration</relativePath>
  </parent>
  <artifactId>hbase-examples</artifactId>
  <name>Apache HBase - Examples</name>
  <description>Examples of HBase usage</description>
  <!--REMOVE-->
  <build>
    <plugins>
      <plugin>
        <groupId>org.apache.maven.plugins</groupId>
        <artifactId>maven-site-plugin</artifactId>
        <configuration>
          <skip>true</skip>
        </configuration>
      </plugin>
      <plugin>
        <!--Make it so assembly:single does nothing in here-->
        <artifactId>maven-assembly-plugin</artifactId>
        <configuration>
          <skipAssembly>true</skipAssembly>
        </configuration>
      </plugin>
      <plugin>
        <artifactId>maven-surefire-plugin</artifactId>
        <configuration>
          <!-- Have to set the groups here because we only do
                    split tests in this package, so groups on live in this module -->
          <groups>${surefire.firstPartGroups}</groups>
        </configuration>
      </plugin>
      <!-- Make a jar and put the sources in the jar -->
      <plugin>
        <groupId>org.apache.maven.plugins</groupId>
        <artifactId>maven-source-plugin</artifactId>
      </plugin>
      <plugin>
        <groupId>org.xolstice.maven.plugins</groupId>
        <artifactId>protobuf-maven-plugin</artifactId>
        <executions>
          <execution>
            <id>compile-protoc</id>
            <phase>generate-sources</phase>
            <goals>
              <goal>compile</goal>
            </goals>
          </execution>
        </executions>
      </plugin>
    </plugins>
    <pluginManagement>
      <plugins>
        <!--This plugin's configuration is used to store Eclipse m2e settings
             only. It has no influence on the Maven build itself.-->
        <plugin>
          <groupId>org.eclipse.m2e</groupId>
          <artifactId>lifecycle-mapping</artifactId>
          <configuration>
            <lifecycleMappingMetadata>
              <pluginExecutions>
                <pluginExecution>
                  <pluginExecutionFilter>
                    <groupId>org.apache.maven.plugins</groupId>
                    <artifactId>maven-dependency-plugin</artifactId>
                    <versionRange>[2.8,)</versionRange>
                    <goals>
                      <goal>build-classpath</goal>
                    </goals>
                  </pluginExecutionFilter>
                  <action>
                    <ignore/>
                  </action>
                </pluginExecution>
              </pluginExecutions>
            </lifecycleMappingMetadata>
          </configuration>
        </plugin>
      </plugins>
    </pluginManagement>
  </build>
  <dependencies>
    <dependency>
      <groupId>org.apache.hbase.thirdparty</groupId>
      <artifactId>hbase-shaded-miscellaneous</artifactId>
    </dependency>
    <dependency>
      <groupId>org.apache.hbase.thirdparty</groupId>
      <artifactId>hbase-shaded-netty</artifactId>
    </dependency>
    <dependency>
      <groupId>org.apache.hbase</groupId>
      <artifactId>hbase-common</artifactId>
    </dependency>
    <dependency>
      <groupId>org.apache.hbase</groupId>
      <artifactId>hbase-protocol</artifactId>
    </dependency>
    <dependency>
      <groupId>org.apache.hbase</groupId>
      <artifactId>hbase-client</artifactId>
    </dependency>
    <dependency>
      <groupId>org.apache.hbase</groupId>
      <artifactId>hbase-server</artifactId>
    </dependency>
    <dependency>
      <groupId>org.apache.hbase</groupId>
      <artifactId>hbase-mapreduce</artifactId>
    </dependency>
    <dependency>
      <groupId>org.apache.hbase</groupId>
      <artifactId>hbase-endpoint</artifactId>
    </dependency>
    <dependency>
      <groupId>org.apache.hbase</groupId>
      <artifactId>hbase-thrift</artifactId>
    </dependency>
    <dependency>
      <groupId>org.apache.hbase</groupId>
      <artifactId>hbase-metrics-api</artifactId>
    </dependency>
    <dependency>
      <groupId>org.apache.hbase</groupId>
      <artifactId>hbase-testing-util</artifactId>
      <scope>test</scope>
    </dependency>
    <dependency>
      <groupId>org.apache.thrift</groupId>
      <artifactId>libthrift</artifactId>
    </dependency>
    <dependency>
      <groupId>commons-io</groupId>
      <artifactId>commons-io</artifactId>
    </dependency>
    <dependency>
      <groupId>commons-logging</groupId>
      <artifactId>commons-logging</artifactId>
    </dependency>
    <dependency>
      <groupId>org.apache.zookeeper</groupId>
      <artifactId>zookeeper</artifactId>
    </dependency>
    <dependency>
      <groupId>com.google.protobuf</groupId>
      <artifactId>protobuf-java</artifactId>
    </dependency>
    <dependency>
      <groupId>org.apache.curator</groupId>
      <artifactId>curator-framework</artifactId>
    </dependency>
    <dependency>
      <groupId>org.apache.curator</groupId>
      <artifactId>curator-client</artifactId>
    </dependency>
    <dependency>
      <groupId>org.apache.curator</groupId>
      <artifactId>curator-recipes</artifactId>
    </dependency>
    <dependency>
      <groupId>com.github.stephenc.findbugs</groupId>
      <artifactId>findbugs-annotations</artifactId>
    </dependency>
    <dependency>
      <groupId>junit</groupId>
      <artifactId>junit</artifactId>
      <scope>test</scope>
    </dependency>
    <dependency>
      <groupId>org.mockito</groupId>
      <artifactId>mockito-core</artifactId>
      <scope>test</scope>
    </dependency>
  </dependencies>
  <profiles>
    <!-- Skip the tests in this module -->
    <profile>
      <id>skipExamplesTests</id>
      <activation>
        <property>
          <name>skipExamplesTests</name>
        </property>
      </activation>
      <properties>
        <surefire.skipFirstPart>true</surefire.skipFirstPart>
        <surefire.skipSecondPart>true</surefire.skipSecondPart>
      </properties>
    </profile>
    <!-- Profiles for building against different hadoop versions -->
    <!-- There are a lot of common dependencies used here, should investigate
         if we can combine these profiles somehow -->
    <!-- profile for building against Hadoop 2.x.  This is the default -->
    <profile>
      <id>hadoop-2.0</id>
      <!-- this profile not supported in cdh6.x -->
      <dependencies>
        <dependency>
          <groupId>org.apache.hadoop</groupId>
          <artifactId>hadoop-mapreduce-client-core</artifactId>
        </dependency>
        <dependency>
          <groupId>org.apache.hadoop</groupId>
          <artifactId>hadoop-common</artifactId>
          <exclusions>
            <exclusion>
              <groupId>org.apache.htrace</groupId>
              <artifactId>htrace-core</artifactId>
            </exclusion>
          </exclusions>
        </dependency>
      </dependencies>
      <build>
        <plugins>
          <plugin>
            <artifactId>maven-dependency-plugin</artifactId>
            <executions>
              <execution>
                <id>create-mrapp-generated-classpath</id>
                <phase>generate-test-resources</phase>
                <goals>
                  <goal>build-classpath</goal>
                </goals>
                <configuration>
                  <!-- needed to run the unit test for DS to generate
                                 the required classpath that is required in the env
                                 of the launch container in the mini mr/yarn cluster
                                 -->
                  <outputFile>${project.build.directory}/test-classes/mrapp-generated-classpath</outputFile>
                </configuration>
              </execution>
            </executions>
          </plugin>
        </plugins>
      </build>
    </profile>
    <!--
       profile for building against Hadoop 3.0.x. Activate using:
        mvn -Dhadoop.profile=3.0
     -->
    <profile>
      <id>hadoop-3.0</id>
      <activation>
        <property>
          <name>!hadoop.profile</name>
        </property>
      </activation>
      <properties>
        <hadoop.version>3.0-SNAPSHOT</hadoop.version>
      </properties>
      <dependencies>
        <dependency>
          <groupId>org.apache.hadoop</groupId>
          <artifactId>hadoop-common</artifactId>
          <exclusions>
<<<<<<< HEAD
            <exclusion> <!-- CDH specific -->
              <groupId>com.google.guava</groupId>
              <artifactId>guava</artifactId>
=======
            <exclusion>
              <groupId>org.apache.htrace</groupId>
              <artifactId>htrace-core</artifactId>
>>>>>>> b906980e
            </exclusion>
          </exclusions>
        </dependency>
        <dependency>
          <groupId>org.apache.hadoop</groupId>
          <artifactId>hadoop-minicluster</artifactId>
          <exclusions>
            <exclusion>
              <groupId>org.apache.htrace</groupId>
              <artifactId>htrace-core</artifactId>
            </exclusion>
          </exclusions>
        </dependency>
      </dependencies>
      <build>
        <plugins>
          <plugin>
            <artifactId>maven-dependency-plugin</artifactId>
            <executions>
              <execution>
                <id>create-mrapp-generated-classpath</id>
                <phase>generate-test-resources</phase>
                <goals>
                  <goal>build-classpath</goal>
                </goals>
                <configuration>
                  <!-- needed to run the unit test for DS to generate
                                 the required classpath that is required in the env
                                 of the launch container in the mini mr/yarn cluster
                                 -->
                  <outputFile>${project.build.directory}/test-classes/mrapp-generated-classpath</outputFile>
                </configuration>
              </execution>
            </executions>
          </plugin>
        </plugins>
      </build>
    </profile>
  </profiles>
</project><|MERGE_RESOLUTION|>--- conflicted
+++ resolved
@@ -23,11 +23,7 @@
   <parent>
     <artifactId>hbase-build-configuration</artifactId>
     <groupId>org.apache.hbase</groupId>
-<<<<<<< HEAD
     <version>2.0.0-cdh6.x-SNAPSHOT</version>
-=======
-    <version>2.0.0-beta-1-SNAPSHOT</version>
->>>>>>> b906980e
     <relativePath>../hbase-build-configuration</relativePath>
   </parent>
   <artifactId>hbase-examples</artifactId>
@@ -280,15 +276,13 @@
           <groupId>org.apache.hadoop</groupId>
           <artifactId>hadoop-common</artifactId>
           <exclusions>
-<<<<<<< HEAD
             <exclusion> <!-- CDH specific -->
               <groupId>com.google.guava</groupId>
               <artifactId>guava</artifactId>
-=======
+            </exclusion>
             <exclusion>
               <groupId>org.apache.htrace</groupId>
               <artifactId>htrace-core</artifactId>
->>>>>>> b906980e
             </exclusion>
           </exclusions>
         </dependency>
