--- conflicted
+++ resolved
@@ -173,86 +173,6 @@
       <groupId>com.google.protobuf</groupId>
       <artifactId>protobuf-java</artifactId>
     </dependency>
-<<<<<<< HEAD
- </dependencies>
- <profiles>
-     <!-- Skip the tests in this module -->
-     <profile>
-         <id>skipExamplesTests</id>
-         <activation>
-             <property>
-                 <name>skipExamplesTests</name>
-             </property>
-         </activation>
-         <properties>
-             <surefire.skipFirstPart>true</surefire.skipFirstPart>
-             <surefire.skipSecondPart>true</surefire.skipSecondPart>
-         </properties>
-     </profile>
-        <profile>
-          <id>compile-protobuf</id>
-          <activation>
-            <property>
-              <name>compile-protobuf</name>
-            </property>
-          </activation>
-          <build>
-            <plugins>
-              <plugin>
-                <groupId>org.xolstice.maven.plugins</groupId>
-                <artifactId>protobuf-maven-plugin</artifactId>
-                <executions>
-                  <execution>
-                    <id>compile-protoc</id>
-                    <phase>generate-sources</phase>
-                    <goals>
-                      <goal>compile</goal>
-                    </goals>
-                  </execution>
-                </executions>
-              </plugin>
-            </plugins>
-          </build>
-        </profile>
-
-     <!-- Profiles for building against different hadoop versions -->
-     <!-- There are a lot of common dependencies used here, should investigate
-if we can combine these profiles somehow -->
-
-     <!-- profile for building against Hadoop 2.x.  This is the default -->
-     <profile>
-         <id>hadoop-2.0</id>
-         <!-- this profile not supported in cdh6.x -->
-         <dependencies>
-             <dependency>
-                 <groupId>org.apache.hadoop</groupId>
-                 <artifactId>hadoop-mapreduce-client-core</artifactId>
-                <exclusions>
-                  <exclusion>
-                    <groupId>com.google.guava</groupId>
-                    <artifactId>guava</artifactId>
-                  </exclusion>
-                </exclusions>
-             </dependency>
-             <dependency>
-                 <groupId>org.apache.hadoop</groupId>
-                 <artifactId>hadoop-common</artifactId>
-             </dependency>
-         </dependencies>
-         <build>
-             <plugins>
-                 <plugin>
-                     <artifactId>maven-dependency-plugin</artifactId>
-                     <executions>
-                         <execution>
-                             <id>create-mrapp-generated-classpath</id>
-                             <phase>generate-test-resources</phase>
-                             <goals>
-                                 <goal>build-classpath</goal>
-                             </goals>
-                             <configuration>
-                                 <!-- needed to run the unit test for DS to generate
-=======
   </dependencies>
   <profiles>
     <!-- Skip the tests in this module -->
@@ -274,13 +194,7 @@
     <!-- profile for building against Hadoop 2.x.  This is the default -->
     <profile>
       <id>hadoop-2.0</id>
-      <activation>
-        <property>
-          <!--Below formatting for dev-support/generate-hadoopX-poms.sh-->
-          <!--h2-->
-          <name>!hadoop.profile</name>
-        </property>
-      </activation>
+      <!-- this profile not supported in cdh6.x -->
       <dependencies>
         <dependency>
           <groupId>org.apache.hadoop</groupId>
@@ -304,7 +218,6 @@
                 </goals>
                 <configuration>
                   <!-- needed to run the unit test for DS to generate
->>>>>>> 6440509d
                                  the required classpath that is required in the env
                                  of the launch container in the mini mr/yarn cluster
                                  -->
@@ -320,57 +233,11 @@
        profile for building against Hadoop 3.0.x. Activate using:
         mvn -Dhadoop.profile=3.0
      -->
-<<<<<<< HEAD
-     <profile>
-         <id>hadoop-3.0</id>
-         <activation>
-             <property>
-                 <name>!hadoop.profile</name>
-             </property>
-         </activation>
-         <properties>
-             <hadoop.version>3.0-SNAPSHOT</hadoop.version>
-         </properties>
-         <dependencies>
-             <dependency>
-                 <groupId>org.apache.hadoop</groupId>
-                 <artifactId>hadoop-common</artifactId>
-             </dependency>
-             <dependency>
-                 <groupId>org.apache.hadoop</groupId>
-                 <artifactId>hadoop-annotations</artifactId>
-                 <exclusions>
-                   <exclusion>
-                     <groupId>jdk.tools</groupId>
-                     <artifactId>jdk.tools</artifactId>
-                   </exclusion>
-                 </exclusions>
-             </dependency>
-             <dependency>
-                 <groupId>org.apache.hadoop</groupId>
-                 <artifactId>hadoop-minicluster</artifactId>
-             </dependency>
-         </dependencies>
-         <build>
-             <plugins>
-                 <plugin>
-                     <artifactId>maven-dependency-plugin</artifactId>
-                     <executions>
-                         <execution>
-                             <id>create-mrapp-generated-classpath</id>
-                             <phase>generate-test-resources</phase>
-                             <goals>
-                                 <goal>build-classpath</goal>
-                             </goals>
-                             <configuration>
-                                 <!-- needed to run the unit test for DS to generate
-=======
     <profile>
       <id>hadoop-3.0</id>
       <activation>
         <property>
-          <name>hadoop.profile</name>
-          <value>3.0</value>
+          <name>!hadoop.profile</name>
         </property>
       </activation>
       <properties>
@@ -380,6 +247,12 @@
         <dependency>
           <groupId>org.apache.hadoop</groupId>
           <artifactId>hadoop-common</artifactId>
+          <exclusions>
+            <exclusion> <!-- CDH specific -->
+              <groupId>com.google.guava</groupId>
+              <artifactId>guava</artifactId>
+            </exclusion>
+          </exclusions>
         </dependency>
         <dependency>
           <groupId>org.apache.hadoop</groupId>
@@ -409,7 +282,6 @@
                 </goals>
                 <configuration>
                   <!-- needed to run the unit test for DS to generate
->>>>>>> 6440509d
                                  the required classpath that is required in the env
                                  of the launch container in the mini mr/yarn cluster
                                  -->
